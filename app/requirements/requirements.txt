#
# This file is autogenerated by pip-compile with Python 3.11
# by the following command:
#
#    pip-compile --output-file=requirements/requirements.txt requirements/requirements.in
#
amqp==5.2.0
    # via kombu
arpeggio==2.0.2
    # via textx
asgiref==3.7.2
    # via
    #   django
    #   django-cors-headers
attrs==23.1.0
    # via
    #   jsonschema
    #   referencing
autopep8==2.0.4
    # via django-silk
azure-core==1.29.5
    # via
    #   azure-identity
    #   azure-storage-blob
    #   opencensus-ext-azure
azure-identity==1.15.0
    # via opencensus-ext-azure
azure-storage-blob==12.19.0
    # via -r requirements/requirements.in
beautifulsoup4==4.12.2
    # via
    #   -r requirements/requirements.in
    #   o365
billiard==4.2.0
    # via celery
cachetools==5.3.2
    # via google-auth
cairocffi==1.6.1
    # via
    #   cairosvg
    #   weasyprint
cairosvg==2.7.1
    # via weasyprint
celery==5.3.6
    # via
    #   -r requirements/requirements.in
    #   django-celery-beat
    #   django-celery-email
    #   django-celery-results
    #   flower
certifi==2023.11.17
    # via
    #   elasticsearch
    #   requests
cffi==1.16.0
    # via
    #   cairocffi
    #   cryptography
    #   weasyprint
charset-normalizer==3.3.2
    # via requests
click==8.1.7
    # via
    #   celery
    #   click-didyoumean
    #   click-plugins
    #   click-repl
click-didyoumean==0.3.0
    # via celery
click-plugins==1.1.1
    # via celery
click-repl==0.3.0
    # via celery
cron-descriptor==1.4.0
    # via django-celery-beat
cryptography==41.0.7
    # via
    #   azure-identity
    #   azure-storage-blob
    #   josepy
    #   jwcrypto
    #   mozilla-django-oidc
    #   msal
    #   pyjwt
    #   pyopenssl
cssselect2==0.7.0
    # via
    #   cairosvg
    #   weasyprint
defusedxml==0.7.1
    # via
    #   cairosvg
    #   djangorestframework-xml
deprecated==1.2.14
    # via jwcrypto
django==3.2.23
    # via
    #   -r requirements/requirements.in
    #   django-appconf
    #   django-celery-beat
    #   django-celery-email
    #   django-celery-results
    #   django-cors-headers
    #   django-extensions
    #   django-filter
    #   django-markdownx
    #   django-silk
    #   django-storages
    #   django-timezone-field
    #   djangorestframework
    #   drf-spectacular
    #   drf-spectacular-sidecar
    #   mozilla-django-oidc
    #   opencensus-ext-django
django-appconf==1.0.6
    # via django-celery-email
django-celery-beat==2.5.0
    # via -r requirements/requirements.in
django-celery-email==3.0.0
    # via -r requirements/requirements.in
django-celery-results==2.5.1
    # via -r requirements/requirements.in
django-cors-headers==4.3.1
    # via -r requirements/requirements.in
django-extensions==3.2.3
    # via -r requirements/requirements.in
django-filter==23.4
    # via -r requirements/requirements.in
django-fsm==2.8.1
    # via -r requirements/requirements.in
django-markdownx==4.0.5
    # via -r requirements/requirements.in
django-o365mail==1.1.0
    # via -r requirements/requirements.in
django-silk==5.0.4
    # via -r requirements/requirements.in
django-storages==1.14.2
    # via -r requirements/requirements.in
django-timezone-field==6.1.0
    # via django-celery-beat
djangorestframework==3.14.0
    # via
    #   -r requirements/requirements.in
    #   djangorestframework-csv
    #   djangorestframework-gis
    #   drf-amsterdam
    #   drf-extensions
    #   drf-spectacular
djangorestframework-csv==3.0.1
    # via drf-amsterdam
djangorestframework-gis==1.0
    # via -r requirements/requirements.in
djangorestframework-xml==2.0.0
    # via drf-amsterdam
drf-amsterdam==0.4.1
    # via -r requirements/requirements.in
drf-extensions==0.7.1
    # via
    #   -r requirements/requirements.in
    #   drf-amsterdam
drf-spectacular[sidecar]==0.26.5
    # via -r requirements/requirements.in
drf-spectacular-sidecar==2023.10.1
    # via drf-spectacular
elasticsearch==7.17.9
    # via elasticsearch-dsl
elasticsearch-dsl==7.4.1
    # via -r requirements/requirements.in
flower==2.0.1
    # via -r requirements/requirements.in
google-api-core==2.14.0
    # via opencensus
google-auth==2.23.4
    # via google-api-core
googleapis-common-protos==1.61.0
    # via google-api-core
gprof2dot==2022.7.29
    # via django-silk
html5lib==1.1
    # via weasyprint
humanize==4.9.0
    # via flower
idna==3.6
    # via requests
inflection==0.5.1
    # via drf-spectacular
isodate==0.6.1
    # via azure-storage-blob
josepy==1.14.0
    # via mozilla-django-oidc
jsonschema==4.20.0
    # via
    #   -r requirements/requirements.in
    #   drf-spectacular
jsonschema-specifications==2023.11.1
    # via jsonschema
jwcrypto==1.5.0
    # via -r requirements/requirements.in
kombu==5.3.4
    # via celery
lxml==4.9.3
    # via -r requirements/requirements.in
markdown==3.5.1
    # via django-markdownx
mozilla-django-oidc==3.0.0
    # via -r requirements/requirements.in
msal==1.25.0
    # via
    #   azure-identity
    #   msal-extensions
msal-extensions==1.0.0
    # via azure-identity
networkx==3.2.1
    # via -r requirements/requirements.in
o365==2.0.31
    # via django-o365mail
oauthlib==3.2.2
    # via requests-oauthlib
opencensus==0.11.3
    # via
    #   opencensus-ext-azure
    #   opencensus-ext-django
    #   opencensus-ext-logging
    #   opencensus-ext-postgresql
    #   opencensus-ext-requests
opencensus-context==0.1.3
    # via opencensus
opencensus-ext-azure==1.1.12
    # via -r requirements/requirements.in
opencensus-ext-django==0.8.0
    # via -r requirements/requirements.in
opencensus-ext-logging==0.1.1
    # via -r requirements/requirements.in
opencensus-ext-postgresql==0.1.3
    # via -r requirements/requirements.in
opencensus-ext-requests==0.8.0
    # via -r requirements/requirements.in
pillow==10.1.0
    # via
    #   -r requirements/requirements.in
    #   cairosvg
    #   django-markdownx
    #   weasyprint
portalocker==2.8.2
    # via msal-extensions
prometheus-client==0.19.0
    # via flower
prompt-toolkit==3.0.41
    # via click-repl
protobuf==4.25.1
    # via
    #   google-api-core
    #   googleapis-common-protos
psutil==5.9.6
    # via opencensus-ext-azure
psycopg2-binary==2.9.9
    # via
    #   -r requirements/requirements.in
    #   opencensus-ext-postgresql
pyasn1==0.5.1
    # via
    #   pyasn1-modules
    #   rsa
pyasn1-modules==0.3.0
    # via google-auth
pycodestyle==2.11.1
    # via autopep8
pycparser==2.21
    # via cffi
pyjwt[crypto]==2.8.0
    # via msal
pyopenssl==23.3.0
    # via josepy
<<<<<<< HEAD
pypdf==3.17.1
    # via -r requirements/requirements.in
=======
pypdf==3.17.0
    # via -r requirements.in
>>>>>>> bee5f33d
pyphen==0.14.0
    # via weasyprint
python-crontab==3.0.0
    # via django-celery-beat
python-dateutil==2.8.2
    # via
    #   -r requirements/requirements.in
    #   celery
    #   elasticsearch-dsl
    #   o365
    #   python-crontab
python-magic==0.4.27
    # via -r requirements/requirements.in
pytz==2023.3.post1
    # via
    #   django
    #   djangorestframework
    #   flower
pytz-deprecation-shim==0.1.0.post0
    # via tzlocal
pyyaml==6.0.1
    # via drf-spectacular
referencing==0.31.0
    # via
    #   jsonschema
    #   jsonschema-specifications
requests==2.31.0
    # via
    #   -r requirements/requirements.in
    #   azure-core
    #   google-api-core
    #   mozilla-django-oidc
    #   msal
    #   o365
    #   opencensus-ext-azure
    #   opencensus-ext-requests
    #   requests-oauthlib
requests-oauthlib==1.3.1
    # via o365
rpds-py==0.13.1
    # via
    #   jsonschema
    #   referencing
rsa==4.9
    # via google-auth
six==1.16.0
    # via
    #   azure-core
    #   elasticsearch-dsl
    #   html5lib
    #   isodate
    #   python-dateutil
soupsieve==2.5
    # via beautifulsoup4
sqlparse==0.4.4
    # via
    #   django
    #   django-silk
stringcase==1.2.0
    # via o365
textx==4.0.1
    # via -r requirements/requirements.in
tinycss2==1.2.1
    # via
    #   cairosvg
    #   cssselect2
    #   weasyprint
tornado==6.4
    # via flower
typing-extensions==4.8.0
    # via
    #   azure-core
    #   azure-storage-blob
tzdata==2023.3
    # via
    #   celery
    #   django-celery-beat
    #   pytz-deprecation-shim
tzlocal==4.3.1
    # via o365
uritemplate==4.1.1
    # via drf-spectacular
urllib3==1.26.18
    # via
    #   elasticsearch
    #   requests
uwsgi==2.0.23
    # via -r requirements/requirements.in
vine==5.1.0
    # via
    #   amqp
    #   celery
    #   kombu
wcwidth==0.2.12
    # via prompt-toolkit
weasyprint==52.5
    # via -r requirements/requirements.in
webencodings==0.5.1
    # via
    #   cssselect2
    #   html5lib
    #   tinycss2
wrapt==1.16.0
    # via
    #   deprecated
    #   opencensus-ext-requests

# The following packages are considered to be unsafe in a requirements file:
# setuptools<|MERGE_RESOLUTION|>--- conflicted
+++ resolved
@@ -271,13 +271,8 @@
     # via msal
 pyopenssl==23.3.0
     # via josepy
-<<<<<<< HEAD
 pypdf==3.17.1
-    # via -r requirements/requirements.in
-=======
-pypdf==3.17.0
-    # via -r requirements.in
->>>>>>> bee5f33d
+    # via -r re
 pyphen==0.14.0
     # via weasyprint
 python-crontab==3.0.0
