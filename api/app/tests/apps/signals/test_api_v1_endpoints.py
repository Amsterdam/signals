--- conflicted
+++ resolved
@@ -303,17 +303,6 @@
         self.signal_no_image = SignalFactoryValidLocation.create()
         self.signal_with_image = SignalFactoryWithImage.create()
 
-<<<<<<< HEAD
-=======
-        self.superuser = SuperUserFactory.create(
-            email='superuser@example.com',
-            username='superuser@example.com',
-        )
-
-        self.write_user = UserFactory.create()
-        self.write_user.user_permissions.add(Permission.objects.get(codename='sia_write'))
-
->>>>>>> 8f32fd8f
         # No URL reversing here, these endpoints are part of the spec (and thus
         # should not change).
         self.list_endpoint = '/signals/v1/private/signals/'
