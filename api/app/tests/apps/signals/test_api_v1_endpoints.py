--- conflicted
+++ resolved
@@ -11,13 +11,10 @@
 
 from signals import API_VERSIONS
 from signals.apps.signals import workflow
-<<<<<<< HEAD
-=======
 from signals.apps.signals.address.validation import (
     AddressValidationUnavailableException,
     NoResultsException
 )
->>>>>>> d5274f76
 from signals.apps.signals.models import Attachment, History, MainCategory, Signal, SubCategory
 from signals.utils.version import get_version
 from tests.apps.signals.attachment_helpers import (
@@ -253,11 +250,7 @@
         self.assertEqual(new_entry['description'], status.text)
 
 
-<<<<<<< HEAD
 class TestPrivateSignalViewSet(JsonAPITestCase):
-=======
-class TestPrivateSignalViewSet(APITestCase):
->>>>>>> d5274f76
     """
     Test basic properties of the V1 /signals/v1/private/signals endpoint.
 
@@ -409,9 +402,6 @@
 
         self.assertEquals(400, response.status_code)
 
-<<<<<<< HEAD
-    def test_create_initial_and_upload_image(self):
-=======
     @patch("signals.apps.signals.address.validation.AddressValidation.validate_address_dict",
            side_effect=NoResultsException)
     def test_create_initial_invalid_location(self, validate_address_dict):
@@ -505,7 +495,6 @@
     @patch("signals.apps.signals.address.validation.AddressValidation.validate_address_dict",
            side_effect=AddressValidationUnavailableException)  # Skip address validation
     def test_create_initial_and_upload_image(self, validate_address_dict):
->>>>>>> d5274f76
         # Authenticate, load fixture.
         self.client.force_authenticate(user=self.superuser)
 
@@ -521,15 +510,6 @@
         new_image_url = f'{new_url}/attachments'
         image = SimpleUploadedFile('image.gif', small_gif, content_type='image/gif')
         response = self.client.post(new_image_url, data={'file': image})
-<<<<<<< HEAD
-
-        self.assertEqual(response.status_code, 201)
-
-        # Check that a second upload is NOT rejected
-        image2 = SimpleUploadedFile('image.gif', small_gif, content_type='image/gif')
-        response = self.client.post(new_image_url, data={'file': image2})
-        self.assertEqual(response.status_code, 201)
-=======
 
         self.assertEqual(response.status_code, 201)
 
@@ -573,7 +553,6 @@
             self.signal_no_image.location.created_by,
             self.superuser.email,
         )
->>>>>>> d5274f76
 
     @patch("signals.apps.signals.address.validation.AddressValidation.validate_address_dict")
     def test_update_location_no_address(self, validate_address_dict):
@@ -1037,15 +1016,9 @@
 
 
 class TestPublicSignalViewSet(JsonAPITestCase):
-<<<<<<< HEAD
-    post_endpoint = "/signals/v1/public/signals/"
-    get_endpoint = post_endpoint + "{uuid}"
-    attachment_endpoint = get_endpoint + "/attachments"
-=======
     list_endpoint = "/signals/v1/public/signals/"
     detail_endpoint = list_endpoint + "{uuid}"
     attachment_endpoint = detail_endpoint + "/attachments"
->>>>>>> d5274f76
 
     fixture_file = os.path.join(THIS_DIR, 'create_initial.json')
 
@@ -1069,11 +1042,7 @@
             return json.load(f)
 
     def test_create(self):
-<<<<<<< HEAD
-        response = self.client.post(self.post_endpoint, self.create_initial_data, format='json')
-=======
         response = self.client.post(self.list_endpoint, self.create_initial_data, format='json')
->>>>>>> d5274f76
 
         self.assertEquals(201, response.status_code)
         self.assertJsonSchema(self._load_schema("v1_public_post_signal.json"), response.json())
@@ -1099,11 +1068,7 @@
             "text": "Invalid stuff happening here"
         }
 
-<<<<<<< HEAD
-        response = self.client.post(self.post_endpoint, initial_data, format='json')
-=======
         response = self.client.post(self.list_endpoint, initial_data, format='json')
->>>>>>> d5274f76
 
         self.assertEquals(400, response.status_code)
         self.assertEquals(0, Signal.objects.count())
@@ -1112,11 +1077,7 @@
         signal = SignalFactory.create()
         uuid = signal.signal_id
 
-<<<<<<< HEAD
-        response = self.client.get(self.get_endpoint.format(uuid=uuid), format='json')
-=======
         response = self.client.get(self.detail_endpoint.format(uuid=uuid), format='json')
->>>>>>> d5274f76
 
         self.assertEquals(200, response.status_code)
         self.assertJsonSchema(self._load_schema("v1_public_get_signal.json"), response.json())
