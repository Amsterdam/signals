import copy
import json
import os
from unittest.mock import patch

from django.contrib.auth.models import Permission
from django.core.exceptions import ValidationError
from django.core.files.uploadedfile import SimpleUploadedFile
from django.utils.http import urlencode
from rest_framework.reverse import reverse
from rest_framework.test import APITestCase

from signals import API_VERSIONS
from signals.apps.signals import workflow
from signals.apps.signals.address.validation import (
    AddressValidationUnavailableException,
    NoResultsException
)
from signals.apps.signals.models import Attachment, History, MainCategory, Signal, SubCategory
from signals.utils.version import get_version
from tests.apps.signals.attachment_helpers import (
    add_image_attachments,
    add_non_image_attachments,
    small_gif
)
from tests.apps.signals.factories import (
    MainCategoryFactory,
    NoteFactory,
    SignalFactory,
    SignalFactoryValidLocation,
    SignalFactoryWithImage,
    SubCategoryFactory
)
from tests.apps.users.factories import SuperUserFactory, UserFactory
from tests.testcase.testcases import JsonAPITestCase

THIS_DIR = os.path.dirname(__file__)


class TestAPIRoot(APITestCase):

    def test_http_header_api_version(self):
        response = self.client.get('/signals/v1/')

        self.assertEqual(response['X-API-Version'], get_version(API_VERSIONS['v1']))


class TestCategoryTermsEndpoints(JsonAPITestCase):
    fixtures = ['categories.json', ]

    def setUp(self):
        self.list_categories_schema = self._load_schema(
            os.path.join(
                THIS_DIR,
                'json_schema',
                'get_signals_v1_public_terms_categories.json'
            )
        )
        self.retrieve_category_schema = self._load_schema(
            os.path.join(
                THIS_DIR,
                'json_schema',
                'get_signals_v1_public_terms_categories_{slug}.json'
            )
        )
        self.retrieve_sub_category_schema = self._load_schema(
            os.path.join(
                THIS_DIR,
                'json_schema',
                'get_signals_v1_public_terms_categories_{slug}_sub_categories_{sub_slug}.json'
            )
        )

        super(TestCategoryTermsEndpoints, self).setUp()

    def test_category_list(self):
        # Asserting that we've 9 `MainCategory` objects loaded from the json fixture.
        self.assertEqual(MainCategory.objects.count(), 9)

        url = '/signals/v1/public/terms/categories/'
        response = self.client.get(url)
        self.assertEqual(response.status_code, 200)

        data = response.json()

        # JSONSchema validation
        self.assertJsonSchema(self.list_categories_schema, data)

        self.assertEqual(len(data['results']), 9)

    def test_category_detail(self):
        # Asserting that we've 13 sub categories for our main category "Afval".
        main_category = MainCategoryFactory.create(name='Afval')
        self.assertEqual(main_category.sub_categories.count(), 13)

        url = '/signals/v1/public/terms/categories/{slug}'.format(slug=main_category.slug)
        response = self.client.get(url)
        self.assertEqual(response.status_code, 200)

        data = response.json()

        # JSONSchema validation
        self.assertJsonSchema(self.retrieve_category_schema, data)

        self.assertEqual(data['name'], 'Afval')
        self.assertEqual(len(data['sub_categories']), 13)

    def test_sub_category_detail(self):
        sub_category = SubCategoryFactory.create(name='Grofvuil', main_category__name='Afval')

        url = '/signals/v1/public/terms/categories/{slug}/sub_categories/{sub_slug}'.format(
            slug=sub_category.main_category.slug,
            sub_slug=sub_category.slug)
        response = self.client.get(url)
        self.assertEqual(response.status_code, 200)

        data = response.json()

        # JSONSchema validation
        self.assertJsonSchema(self.retrieve_sub_category_schema, data)

        self.assertEqual(data['name'], 'Grofvuil')
        self.assertIn('is_active', data)


class TestPrivateEndpoints(APITestCase):
    """Test whether the endpoints in V1 API """
    endpoints = [
        '/signals/v1/private/signals/',
    ]

    def setUp(self):
        self.signal = SignalFactory(
            id=1,
            location__id=1,
            status__id=1,
            category_assignment__id=1,
            reporter__id=1,
            priority__id=1
        )

        self.user_no_permissions = UserFactory.create()

        read_permission = Permission.objects.get(codename='sia_read')
        write_permission = Permission.objects.get(codename='sia_write')

        self.user_with_permissions = UserFactory.create()
        self.user_with_permissions.user_permissions.add(read_permission)
        self.user_with_permissions.user_permissions.add(write_permission)

        self.user_no_read_permissions = UserFactory.create()
        self.user_no_read_permissions.user_permissions.add(write_permission)

        self.user_no_write_permissions = UserFactory.create()
        self.user_no_write_permissions.user_permissions.add(read_permission)

        # Forcing authentication
        self.client.force_authenticate(user=self.user_with_permissions)

        # Add one note to the signal
        self.note = NoteFactory(id=1, _signal=self.signal)

    def test_basics(self):
        self.assertEqual(Signal.objects.count(), 1)
        s = Signal.objects.get(pk=1)
        self.assertIsInstance(s, Signal)

    def test_get_lists(self):
        for url in self.endpoints:
            response = self.client.get(url)

            self.assertEqual(response.status_code, 200, 'Wrong response code for {}'.format(url))
            self.assertEqual(response['Content-Type'],
                             'application/json',
                             'Wrong Content-Type for {}'.format(url))
            self.assertIn('count', response.data, 'No count attribute in {}'.format(url))

    def test_get_lists_html(self):
        for url in self.endpoints:
            response = self.client.get('{}?format=api'.format(url))

            self.assertEqual(response.status_code, 200, 'Wrong response code for {}'.format(url))
            self.assertEqual(response['Content-Type'],
                             'text/html; charset=utf-8',
                             'Wrong Content-Type for {}'.format(url))
            self.assertIn('count', response.data, 'No count attribute in {}'.format(url))

    def test_get_detail(self):
        for endpoint in self.endpoints:
            url = f'{endpoint}1'
            response = self.client.get(url)

            self.assertEqual(response.status_code, 200, 'Wrong response code for {}'.format(url))

    def test_get_detail_no_permissions(self):
        self.client.logout()
        self.client.force_login(self.user_no_permissions)

        for endpoint in self.endpoints:
            url = f'{endpoint}1'
            response = self.client.get(url)

            self.assertEqual(response.status_code, 401, 'Wrong response code for {}'.format(url))

        self.client.logout()
        self.client.force_login(self.user_with_permissions)

    def test_get_detail_no_read_permissions(self):
        self.client.logout()
        self.client.force_login(self.user_no_read_permissions)

        for endpoint in self.endpoints:
            url = f'{endpoint}1'
            response = self.client.get(url)

            self.assertEqual(response.status_code, 401, 'Wrong response code for {}'.format(url))

        self.client.logout()
        self.client.force_login(self.user_with_permissions)

    def test_delete_not_allowed(self):
        for endpoint in self.endpoints:
            url = f'{endpoint}1'
            response = self.client.delete(url)

            self.assertEqual(response.status_code, 405, 'Wrong response code for {}'.format(url))


class TestHistoryAction(JsonAPITestCase):
    def setUp(self):
        self.signal = SignalFactory.create()
        self.superuser = SuperUserFactory(username='superuser@example.com')
        self.user = UserFactory(username='user@example.com')

        self.list_history_schema = self._load_schema(
            os.path.join(
                THIS_DIR,
                'json_schema',
                'get_signals_v1_private_signals_{pk}_history.json'
            )
        )

    def test_history_action_present(self):
        response = self.client.get(f'/signals/v1/private/signals/{self.signal.id}/history')
        self.assertEqual(response.status_code, 401)

        self.client.force_authenticate(user=self.superuser)
        response = self.client.get(f'/signals/v1/private/signals/{self.signal.id}/history')
        self.assertEqual(response.status_code, 200)

        # JSONSchema validation
        data = response.json()
        self.assertJsonSchema(self.list_history_schema, data)

    def test_history_endpoint_rendering(self):
        history_entries = History.objects.filter(_signal__id=self.signal.pk)

        self.client.force_authenticate(user=self.superuser)
        response = self.client.get(f'/signals/v1/private/signals/{self.signal.id}/history')
        self.assertEqual(response.status_code, 200)

        data = response.json()
        self.assertEqual(len(data), history_entries.count())

        # JSONSchema validation
        self.assertJsonSchema(self.list_history_schema, data)

    def test_history_entry_contents(self):
        keys = ['identifier', 'when', 'what', 'action', 'description', 'who', '_signal']

        self.client.force_authenticate(user=self.superuser)
        response = self.client.get(f'/signals/v1/private/signals/{self.signal.id}/history')
        self.assertEqual(response.status_code, 200)

        # JSONSchema validation
        data = response.json()
        self.assertJsonSchema(self.list_history_schema, data)

        for entry in data:
            for k in keys:
                self.assertIn(k, entry)

    def test_update_shows_up(self):
        # Get a baseline for the Signal history
        self.client.force_authenticate(user=self.superuser)
        response = self.client.get(f'/signals/v1/private/signals/{self.signal.id}/history')
        n_entries = len(response.json())
        self.assertEqual(response.status_code, 200)

        # Update the Signal status, and ...
        status = Signal.actions.update_status(
            {
                'text': 'DIT IS EEN TEST',
                'state': workflow.AFGEHANDELD,
                'user': self.user,
            },
            self.signal
        )

        # ... check that the new status shows up as most recent entry in history.
        response = self.client.get(f'/signals/v1/private/signals/{self.signal.id}/history')
        self.assertEqual(response.status_code, 200)
        self.assertEqual(len(response.json()), n_entries + 1)

        # JSONSchema validation
        data = response.json()
        self.assertJsonSchema(self.list_history_schema, data)

        new_entry = data[0]  # most recent status should be first
        self.assertEqual(new_entry['who'], self.user.username)
        self.assertEqual(new_entry['description'], status.text)


class TestPrivateSignalViewSet(JsonAPITestCase):
    """
    Test basic properties of the V1 /signals/v1/private/signals endpoint.

    Note: we check both the list endpoint and associated detail endpoint.
    """

    def setUp(self):
        # initialize database with 2 Signals
        self.signal_no_image = SignalFactoryValidLocation.create()
        self.signal_with_image = SignalFactoryWithImage.create()

        self.superuser = SuperUserFactory.create(
            email='superuser@example.com',
            username='superuser@example.com',
        )

        # No URL reversing here, these endpoints are part of the spec (and thus
        # should not change).
        self.list_endpoint = '/signals/v1/private/signals/'
        self.detail_endpoint = '/signals/v1/private/signals/{pk}'
        self.history_endpoint = '/signals/v1/private/signals/{pk}/history'
        self.history_image = '/signals/v1/private/signals/{pk}/image'
        self.split_endpoint = '/signals/v1/private/signals/{pk}/split'

        # Create a special pair of sub and main categories for testing (insulate our tests
        # from future changes in categories).
        # TODO: add to factories.
        self.test_cat_main = MainCategory(name='testmain')
        self.test_cat_main.save()
        self.test_cat_sub = SubCategory(
            main_category=self.test_cat_main,
            name='testsub',
            handling=SubCategory.HANDLING_A3DMC,
        )
        self.test_cat_sub.save()
        assert 'sub-category-' not in self.test_cat_sub.slug

        self.link_test_cat_sub = reverse(
            'v1:sub-category-detail', kwargs={
                'slug': self.test_cat_main.slug,
                'sub_slug': self.test_cat_sub.slug,
            }
        )

        # Load fixture of initial data, augment with above test categories.
        fixture_file = os.path.join(THIS_DIR, 'create_initial.json')
        with open(fixture_file, 'r') as f:
            self.create_initial_data = json.load(f)
        self.create_initial_data['category'] = {'sub_category': self.link_test_cat_sub}

        self.list_signals_schema = self._load_schema(
            os.path.join(
                THIS_DIR,
                'json_schema',
                'get_signals_v1_private_signals.json')
        )
        self.retrieve_signal_schema = self._load_schema(
            os.path.join(
                THIS_DIR,
                'json_schema',
                'get_signals_v1_private_signals_{pk}.json'
            )
        )
        self.list_history_schema = self._load_schema(
            os.path.join(
                THIS_DIR,
                'json_schema',
                'get_signals_v1_private_signals_{pk}_history.json'
            )
        )
        self.post_split_schema = self._load_schema(
            os.path.join(
                THIS_DIR,
                'json_schema',
                'post_signals_v1_private_signals_{pk}_split.json'
            )
        )

    # -- Read tests --

    def test_list_endpoint_without_authentication_should_fail(self):
        response = self.client.get(self.list_endpoint)
        self.assertEqual(response.status_code, 401)

    def test_list_endpoint(self):
        self.client.force_authenticate(user=self.superuser)
        response = self.client.get(self.list_endpoint)
        self.assertEqual(response.status_code, 200)

        self.assertEqual(response.json()['count'], 2)

        # JSONSchema validation
        data = response.json()
        self.assertJsonSchema(self.list_signals_schema, data)

    def test_detail_endpoint_without_authentication_should_fail(self):
        response = self.client.get(self.detail_endpoint.format(pk=1))
        self.assertEqual(response.status_code, 401)

    def test_detail_endpoint(self):
        self.client.force_authenticate(user=self.superuser)

        pk = self.signal_no_image.id
        response = self.client.get(self.detail_endpoint.format(pk=pk))
        self.assertEqual(response.status_code, 200)

        # JSONSchema validation
        data = response.json()
        self.assertJsonSchema(self.retrieve_signal_schema, data)

    def test_history_action(self):
        self.client.force_authenticate(user=self.superuser)

        pk = self.signal_no_image.id
        response = self.client.get(self.history_endpoint.format(pk=pk))
        self.assertEqual(response.status_code, 200)

        # SIA currently does 4 updates before Signal is fully in the system
        self.assertEqual(len(response.json()), 4)

        # JSONSchema validation
        data = response.json()
        self.assertJsonSchema(self.list_history_schema, data)

    def test_history_action_filters(self):
        self.client.force_authenticate(user=self.superuser)

        pk = self.signal_no_image.id
        base_url = self.history_endpoint.format(pk=pk)

        # TODO: elaborate filter testing in tests with interactions with API
        for filter_value, n_results in [
            ('UPDATE_STATUS', 1),
            ('UPDATE_LOCATION', 1),
            ('UPDATE_CATEGORY_ASSIGNMENT', 1),
            ('UPDATE_PRIORITY', 1),
        ]:
            querystring = urlencode({'what': filter_value})
            result = self.client.get(base_url + '?' + querystring)
            self.assertEqual(len(result.json()), n_results)

        # Filter by non-existing value, should get zero results
        querystring = urlencode({'what': 'DOES_NOT_EXIST'})
        result = self.client.get(base_url + '?' + querystring)
        self.assertEqual(len(result.json()), 0)

        # JSONSchema validation
        data = result.json()
        self.assertJsonSchema(self.list_history_schema, data)

    # -- write tests --

    @patch("signals.apps.signals.address.validation.AddressValidation.validate_address_dict",
           side_effect=AddressValidationUnavailableException)  # Skip address validation
    def test_create_initial(self, validate_address_dict):
        # Authenticate, load fixture and add relevant main and sub category.
        self.client.force_authenticate(user=self.superuser)

        # Create initial Signal, check that it reached the database.
        signal_count = Signal.objects.count()
        response = self.client.post(self.list_endpoint, self.create_initial_data, format='json')
        self.assertEqual(response.status_code, 201)
        self.assertEqual(Signal.objects.count(), signal_count + 1)

        # Check that the actions are logged with the correct user email
        new_url = response.json()['_links']['self']['href']
        response_json = self.client.get(new_url).json()

        # JSONSchema validation
        self.assertJsonSchema(self.retrieve_signal_schema, response_json)

        self.assertEqual(response_json['status']['user'], self.superuser.email)
        self.assertEqual(response_json['priority']['created_by'], self.superuser.email)
        self.assertEqual(response_json['location']['created_by'], self.superuser.email)
        self.assertEqual(response_json['category']['created_by'], self.superuser.email)

    def test_create_with_status(self):
        """ Tests that an error is returned when we try to set the status """
        self.client.force_authenticate(user=self.superuser)

        initial_data = self.create_initial_data.copy()
        initial_data["status"] = {
            "state": workflow.BEHANDELING,
            "text": "Invalid stuff happening here"
        }

        response = self.client.post(self.list_endpoint, initial_data, format='json')

        self.assertEqual(400, response.status_code)

    @patch("signals.apps.signals.address.validation.AddressValidation.validate_address_dict",
           side_effect=NoResultsException)
    def test_create_initial_invalid_location(self, validate_address_dict):
        """ Tests that a 400 is returned when an invalid location is provided """

        self.client.force_authenticate(user=self.superuser)
        response = self.client.post(self.list_endpoint, self.create_initial_data, format='json')

        self.assertEqual(response.status_code, 400)

    @patch("signals.apps.signals.address.validation.AddressValidation.validate_address_dict")
    def test_create_initial_valid_location(self, validate_address_dict):
        """ Tests that bag_validated is set to True when a valid location is provided and that
        the address is replaced with the suggested address. The original address should be saved
        in the extra_properties of the Location object """

        original_address = self.create_initial_data["location"]["address"]
        suggested_address = self.create_initial_data["location"]["address"]
        suggested_address["openbare_ruimte"] = "Amsteltje"
        validate_address_dict.return_value = suggested_address

        self.client.force_authenticate(user=self.superuser)
        response = self.client.post(self.list_endpoint, self.create_initial_data, format='json')

        self.assertEqual(response.status_code, 201)

        data = response.json()
        signal_id = response.data['id']
        signal = Signal.objects.get(id=signal_id)

        self.assertTrue(signal.location.bag_validated)
        self.assertEqual(original_address, signal.location.extra_properties["original_address"],
                         "Original address should appear in extra_properties.original_address")
        self.assertEqual(suggested_address, signal.location.address,
                         "Suggested address should appear instead of the received address")

        # JSONSchema validation
        new_url = data['_links']['self']['href']
        response_json = self.client.get(new_url).json()
        self.assertJsonSchema(self.retrieve_signal_schema, response_json)

    @patch("signals.apps.signals.address.validation.AddressValidation.validate_address_dict")
    def test_create_initial_valid_location_but_no_address(self, validate_address_dict):
        """Tests that a Signal can be created when loccation has no known address but
        coordinates are known."""
        del self.create_initial_data["location"]["address"]

        self.client.force_authenticate(user=self.superuser)
        response = self.client.post(self.list_endpoint, self.create_initial_data, format='json')

        self.assertEqual(response.status_code, 201)
        validate_address_dict.assert_not_called()

        signal_id = response.data['id']
        signal = Signal.objects.get(id=signal_id)

        self.assertEqual(signal.location.bag_validated, False)

        # JSONSchema validation
        data = response.json()
        new_url = data['_links']['self']['href']
        response_json = self.client.get(new_url).json()
        self.assertJsonSchema(self.retrieve_signal_schema, response_json)

    @patch("signals.apps.signals.address.validation.AddressValidation.validate_address_dict",
           side_effect=AddressValidationUnavailableException)
    def test_create_initial_address_validation_unavailable(self, validate_address_dict):
        """ Tests that the signal is created even though the address validation service is
        unavailable. Should set bag_validated to False """

        self.client.force_authenticate(user=self.superuser)
        response = self.client.post(self.list_endpoint, self.create_initial_data, format='json')

        self.assertEqual(response.status_code, 201)

        signal_id = response.data['id']
        signal = Signal.objects.get(id=signal_id)

        # Signal should be added, but bag_validated should be False
        self.assertFalse(signal.location.bag_validated)

        # JSONSchema validation
        data = response.json()
        new_url = data['_links']['self']['href']
        response_json = self.client.get(new_url).json()
        self.assertJsonSchema(self.retrieve_signal_schema, response_json)

    @patch("signals.apps.signals.address.validation.AddressValidation.validate_address_dict",
           side_effect=AddressValidationUnavailableException)
    def test_create_initial_try_update_bag_validated(self, validate_address_dict):
        """ Tests that the bag_validated field cannot be set manually, and that the address
        validation is called """

        self.client.force_authenticate(user=self.superuser)

        data = self.create_initial_data
        data['location']['bag_validated'] = True
        response = self.client.post(self.list_endpoint, data, format='json')

        validate_address_dict.assert_called_once()

        self.assertEqual(response.status_code, 201)

        signal_id = response.data['id']
        signal = Signal.objects.get(id=signal_id)

        self.assertFalse(signal.location.bag_validated)

        # JSONSchema validation
        data = response.json()
        new_url = data['_links']['self']['href']
        response_json = self.client.get(new_url).json()
        self.assertJsonSchema(self.retrieve_signal_schema, response_json)

    @patch("signals.apps.signals.address.validation.AddressValidation.validate_address_dict",
           side_effect=AddressValidationUnavailableException)  # Skip address validation
    def test_create_initial_and_upload_image(self, validate_address_dict):
        # Authenticate, load fixture.
        self.client.force_authenticate(user=self.superuser)

        # Create initial Signal.
        signal_count = Signal.objects.count()
        response = self.client.post(self.list_endpoint, self.create_initial_data, format='json')
        self.assertEqual(response.status_code, 201)
        self.assertEqual(Signal.objects.count(), signal_count + 1)

        # Store URL of the newly created Signal, then upload image to it.
        new_url = response.json()['_links']['self']['href']

        new_image_url = f'{new_url}/attachments'
        image = SimpleUploadedFile('image.gif', small_gif, content_type='image/gif')
        response = self.client.post(new_image_url, data={'file': image})

        self.assertEqual(response.status_code, 201)

        # Check that a second upload is NOT rejected
        image2 = SimpleUploadedFile('image.gif', small_gif, content_type='image/gif')
        response = self.client.post(new_image_url, data={'file': image2})
        self.assertEqual(response.status_code, 201)

        # JSONSchema validation
        response_json = self.client.get(new_url).json()
        self.assertJsonSchema(self.retrieve_signal_schema, response_json)

    @patch("signals.apps.signals.address.validation.AddressValidation.validate_address_dict")
    def test_update_location(self, validate_address_dict):
        # Partial update to update the location, all interaction via API.
        self.client.force_authenticate(user=self.superuser)

        pk = self.signal_no_image.id
        detail_endpoint = self.detail_endpoint.format(pk=pk)
        history_endpoint = self.history_endpoint.format(pk=pk)

        # check that only one Location is in the history
        querystring = urlencode({'what': 'UPDATE_LOCATION'})
        response = self.client.get(history_endpoint + '?' + querystring)
        self.assertEqual(len(response.json()), 1)

        # retrieve relevant fixture
        fixture_file = os.path.join(THIS_DIR, 'update_location.json')
        with open(fixture_file, 'r') as f:
            data = json.load(f)
        validated_address = copy.deepcopy(data['location']['address'])
        validate_address_dict.return_value = validated_address

        # update location
        response = self.client.patch(detail_endpoint, data, format='json')
        self.assertEqual(response.status_code, 200)

        # check that there are two Locations is in the history
        response = self.client.get(history_endpoint + '?' + querystring)
        self.assertEqual(len(response.json()), 2)

        self.signal_no_image.refresh_from_db()
        # Check that the correct user performed the action.
        self.assertEqual(
            self.signal_no_image.location.created_by,
            self.superuser.email,
        )

        # JSONSchema validation
        response_json = response.json()
        self.assertJsonSchema(self.list_history_schema, response_json)

    @patch("signals.apps.signals.address.validation.AddressValidation.validate_address_dict")
    def test_update_location_no_address(self, validate_address_dict):
        # Partial update to update the location, all interaction via API.
        # SIA must also allow location updates without known address but with
        # known coordinates.
        self.client.force_authenticate(user=self.superuser)

        pk = self.signal_no_image.id
        detail_endpoint = self.detail_endpoint.format(pk=pk)
        history_endpoint = self.history_endpoint.format(pk=pk)

        # check that only one Location is in the history
        querystring = urlencode({'what': 'UPDATE_LOCATION'})
        response = self.client.get(history_endpoint + '?' + querystring)
        self.assertEqual(len(response.json()), 1)

        # retrieve relevant fixture
        fixture_file = os.path.join(THIS_DIR, 'update_location.json')
        with open(fixture_file, 'r') as f:
            data = json.load(f)
        del data['location']['address']

        # update location
        response = self.client.patch(detail_endpoint, data, format='json')
        self.assertEqual(response.status_code, 200)
        validate_address_dict.assert_not_called()

        # check that there are two Locations is in the history
        response = self.client.get(history_endpoint + '?' + querystring)
        self.assertEqual(len(response.json()), 2)

        self.signal_no_image.refresh_from_db()
        # Check that the correct user performed the action.
        self.assertEqual(
            self.signal_no_image.location.created_by,
            self.superuser.email,
        )

        # JSONSchema validation
        response_json = response.json()
        self.assertJsonSchema(self.list_history_schema, response_json)

    @patch("signals.apps.signals.address.validation.AddressValidation.validate_address_dict")
    def test_update_location_no_coordinates(self, validate_address_dict):
        # Partial update to update the location, all interaction via API.
        # SIA must also allow location updates without known address but with
        # known coordinates.
        self.client.force_authenticate(user=self.superuser)

        pk = self.signal_no_image.id
        detail_endpoint = self.detail_endpoint.format(pk=pk)
        history_endpoint = self.history_endpoint.format(pk=pk)

        # check that only one Location is in the history
        querystring = urlencode({'what': 'UPDATE_LOCATION'})
        response = self.client.get(history_endpoint + '?' + querystring)
        self.assertEqual(len(response.json()), 1)

        # retrieve relevant fixture
        fixture_file = os.path.join(THIS_DIR, 'update_location.json')
        with open(fixture_file, 'r') as f:
            data = json.load(f)
        del data['location']['geometrie']

        # update location
        response = self.client.patch(detail_endpoint, data, format='json')
        self.assertEqual(response.status_code, 400)
        validate_address_dict.assert_not_called()

    def test_update_status(self):
        # Partial update to update the status, all interaction via API.
        self.client.force_authenticate(user=self.superuser)

        pk = self.signal_no_image.id
        detail_endpoint = self.detail_endpoint.format(pk=pk)
        history_endpoint = self.history_endpoint.format(pk=pk)

        # check that only one Status is in the history
        querystring = urlencode({'what': 'UPDATE_STATUS'})
        response = self.client.get(history_endpoint + '?' + querystring)
        self.assertEqual(len(response.json()), 1)

        # retrieve relevant fixture
        fixture_file = os.path.join(THIS_DIR, 'update_status.json')
        with open(fixture_file, 'r') as f:
            data = json.load(f)

        response = self.client.patch(detail_endpoint, data, format='json')
        self.assertEqual(response.status_code, 200)

        # check that there are two Statusses is in the history
        self.signal_no_image.refresh_from_db()
        response = self.client.get(history_endpoint + '?' + querystring)
        self.assertEqual(len(response.json()), 2)

        # check that the correct user is logged
        self.signal_no_image.refresh_from_db()
        self.assertEqual(
            self.signal_no_image.status.user,
            self.superuser.email,
        )

        # JSONSchema validation
        response_json = response.json()
        self.assertJsonSchema(self.list_history_schema, response_json)

    def test_update_status_signal_has_no_status(self):
        # A signal that has no status
        signal_no_status = SignalFactoryValidLocation.create(status=None)

        # Partial update to update the status, all interaction via API.
        self.client.force_authenticate(user=self.superuser)

        detail_endpoint = self.detail_endpoint.format(pk=signal_no_status.id)
        history_endpoint = '?'.join([
            self.history_endpoint.format(pk=signal_no_status.id),
            urlencode({'what': 'UPDATE_STATUS'})
        ])

        # check that there is no Status is in the history
        response = self.client.get(history_endpoint)
        self.assertEqual(response.status_code, 200)
        self.assertEqual(len(response.json()), 0)

        # The only status that is allowed is "GEMELD" so let's set it
        data = {'status': {'text': 'Test status update', 'state': 'm'}}
        response = self.client.patch(detail_endpoint, data, format='json')
        self.assertEqual(response.status_code, 200)

        # check that the Status is there
        response = self.client.get(history_endpoint)
        self.assertEqual(response.status_code, 200)
        self.assertEqual(len(response.json()), 1)

        # check that the correct user is logged
        signal_no_status.refresh_from_db()
        self.assertEqual(signal_no_status.status.user, self.superuser.email)

        # JSONSchema validation
        response_json = response.json()
        self.assertJsonSchema(self.list_history_schema, response_json)

    def test_update_status_signal_has_no_status_invalid_new_state(self):
        # A signal that has no status
        signal_no_status = SignalFactoryValidLocation.create(status=None)

        # Partial update to update the status, all interaction via API.
        self.client.force_authenticate(user=self.superuser)

        detail_endpoint = self.detail_endpoint.format(pk=signal_no_status.id)
        history_endpoint = '?'.join([
            self.history_endpoint.format(pk=signal_no_status.id),
            urlencode({'what': 'UPDATE_STATUS'})
        ])

        # check that there is no Status is in the history
        response = self.client.get(history_endpoint)
        self.assertEqual(response.status_code, 200)
        self.assertEqual(len(response.json()), 0)

        # The only status that is allowed is "GEMELD" so check with a diferrent state
        data = {'status': {'text': 'Test status update', 'state': 'b'}}
        with self.assertRaises(ValidationError):
            self.client.patch(detail_endpoint, data, format='json')

        # check that the Status is there
        response = self.client.get(history_endpoint)
        self.assertEqual(response.status_code, 200)
        self.assertEqual(len(response.json()), 0)

        # JSONSchema validation
        response_json = response.json()
        self.assertJsonSchema(self.list_history_schema, response_json)

    def test_update_category_assignment(self):
        # Partial update to update the location, all interaction via API.
        self.client.force_authenticate(user=self.superuser)

        pk = self.signal_no_image.id
        detail_endpoint = self.detail_endpoint.format(pk=pk)
        history_endpoint = self.history_endpoint.format(pk=pk)

        # check that only one category assignment is in the history
        querystring = urlencode({'what': 'UPDATE_CATEGORY_ASSIGNMENT'})
        response = self.client.get(history_endpoint + '?' + querystring)
        self.assertEqual(len(response.json()), 1)

        # retrieve relevant fixture
        fixture_file = os.path.join(THIS_DIR, 'update_category_assignment.json')
        with open(fixture_file, 'r') as f:
            data = json.load(f)
        data['category']['sub_category'] = self.link_test_cat_sub

        response = self.client.patch(detail_endpoint, data, format='json')
        self.assertEqual(response.status_code, 200)

        # check that there are two category assignments in the history
        self.signal_no_image.refresh_from_db()

        response = self.client.get(history_endpoint + '?' + querystring)
        self.assertEqual(len(response.json()), 2)

        # check that the correct user is logged
        self.signal_no_image.refresh_from_db()
        self.assertEqual(
            self.signal_no_image.category_assignment.created_by,
            self.superuser.email,
        )

        # JSONSchema validation
        response_json = response.json()
        self.assertJsonSchema(self.list_history_schema, response_json)

    def test_update_priority(self):
        # Partial update to update the priority, all interaction via API.
        self.client.force_authenticate(user=self.superuser)

        pk = self.signal_no_image.id
        detail_endpoint = self.detail_endpoint.format(pk=pk)
        history_endpoint = self.history_endpoint.format(pk=pk)

        # check that only one Priority is in the history
        querystring = urlencode({'what': 'UPDATE_PRIORITY'})
        response = self.client.get(history_endpoint + '?' + querystring)
        self.assertEqual(len(response.json()), 1)

        # retrieve relevant fixture
        fixture_file = os.path.join(THIS_DIR, 'update_priority.json')
        with open(fixture_file, 'r') as f:
            data = json.load(f)

        response = self.client.patch(detail_endpoint, data, format='json')
        self.assertEqual(response.status_code, 200)

        # check that there are two priorities is in the history
        self.signal_no_image.refresh_from_db()
        response = self.client.get(history_endpoint + '?' + querystring)
        self.assertEqual(len(response.json()), 2)

        # check that the correct user is logged
        self.signal_no_image.refresh_from_db()
        self.assertEqual(
            self.signal_no_image.priority.created_by,
            self.superuser.email,
        )

        # JSONSchema validation
        response_json = response.json()
        self.assertJsonSchema(self.list_history_schema, response_json)

    def test_create_note(self):
        # Partial update to update the status, all interaction via API.
        self.client.force_authenticate(user=self.superuser)

        pk = self.signal_no_image.id
        detail_endpoint = self.detail_endpoint.format(pk=pk)
        history_endpoint = self.history_endpoint.format(pk=pk)

        # check that there is no Note the history
        querystring = urlencode({'what': 'CREATE_NOTE'})
        response = self.client.get(history_endpoint + '?' + querystring)
        self.assertEqual(len(response.json()), 0)

        # retrieve relevant fixture
        fixture_file = os.path.join(THIS_DIR, 'create_note.json')
        with open(fixture_file, 'r') as f:
            data = json.load(f)

        response = self.client.patch(detail_endpoint, data, format='json')
        self.assertEqual(response.status_code, 200)

        # check that there is now one Note in the history
        self.signal_no_image.refresh_from_db()
        response = self.client.get(history_endpoint + '?' + querystring)
        self.assertEqual(len(response.json()), 1)

        # check that the correct user is logged
        self.signal_no_image.refresh_from_db()
        self.assertEqual(
            self.signal_no_image.notes.first().created_by,
            self.superuser.email,
        )

        # JSONSchema validation
        response_json = response.json()
        self.assertJsonSchema(self.list_history_schema, response_json)

    def test_put_not_allowed(self):
        # Partial update to update the status, all interaction via API.
        self.client.force_authenticate(user=self.superuser)

        pk = self.signal_no_image.id
        detail_endpoint = self.detail_endpoint.format(pk=pk)

        response = self.client.put(detail_endpoint, {}, format='json')
        self.assertEqual(response.status_code, 405)

    def test_split(self):
        self.client.force_authenticate(user=self.superuser)

        self.assertEqual(Signal.objects.count(), 2)

        pk = self.signal_no_image.id

        response = self.client.post(
            self.split_endpoint.format(pk=pk),
            [
                {
                    'text': 'Child #1',
                    'category': {'sub_category': self.link_test_cat_sub}
                },
                {
                    'text': 'Child #2',
                    'category': {'sub_category': self.link_test_cat_sub}
                }
            ],
            format='json'
        )

        self.assertEqual(response.status_code, 201)

        data = response.json()
        self.assertEqual(len(data['children']), 2)
        self.assertJsonSchema(self.post_split_schema, data)

        for item in data['children']:
            self.assertEqual(Signal.objects.count(), 4)

            response = self.client.get(self.detail_endpoint.format(pk=item['id']))
            self.assertEqual(response.status_code, 200)

            # TODO: add more detailed tests using a JSONSchema
            # TODO: consider naming of 'note' object (is list, so 'notes')?
            response_json = response.json()
            for key in ['status', 'category', 'priority', 'location', 'reporter', 'notes', 'image']:
                self.assertIn(key, response_json)

        self.assertEqual(4, Signal.objects.count())
        self.assertEqual(2, len(self.signal_no_image.children.all()))

    def test_split_children_must_inherit_these_properties(self):
        """When a signal is split its children must inherit certain properties."""

        def is_same_location(a, b):
            """Compare relevant parts of a Location object."""
            # TODO: consider moving to method on model.
            compare_keys = ['address_text', 'address', 'geometrie']

            if type(a) != type(b):
                return False

            for k in compare_keys:
                if a[k] != b[k]:
                    return False

            return True

        # Split the signal, take note of the returned children
        self.client.force_authenticate(user=self.superuser)
        response = self.client.post(
            self.split_endpoint.format(pk=self.signal_no_image.id),
            [
                {
                    'text': 'Child #1',
                    'category': {'sub_category': self.link_test_cat_sub}
                },
                {
                    'text': 'Child #2',
                    'category': {'sub_category': self.link_test_cat_sub}
                }
            ],
            format='json'
        )

        self.assertEqual(response.status_code, 201)
        split_json = response.json()

        # Retrieve parent data
        response = self.client.get(self.detail_endpoint.format(pk=self.signal_no_image.id))
        parent_json = response.json()

        for item in split_json['children']:
            # Retrieve detailed data on each child:
            response = self.client.get(self.detail_endpoint.format(pk=item['id']))
            child_json = response.json()

            # Check that status is correctly set
            self.assertIsNotNone(child_json['status'])
            self.assertEqual(child_json['status']['state'], workflow.GEMELD)

            # Check that the location is correctly set
            self.assertIsNotNone(child_json['location'])
            self.assertTrue(is_same_location(parent_json['location'], child_json['location']))

            # Check that the reporter is correctly set
            self.assertIsNotNone(child_json['reporter'])
            self.assertEqual(child_json['reporter']['email'], parent_json['reporter']['email'])

            # Check that the priority is correctly set
            self.assertIsNotNone(child_json['priority'])
            self.assertEqual(
                child_json['priority']['priority'],
                parent_json['priority']['priority']
            )

            # Check category assignment
            self.assertEqual(
                child_json['category']['sub_slug'],
                self.test_cat_sub.slug
            )
            self.assertEqual(
                child_json['category']['main_slug'],
                self.test_cat_main.slug
            )

    def test_split_children_must_inherit_parent_images(self):
        # Split the signal, take note of the returned children

        def md5(fname):
            import hashlib
            hash_md5 = hashlib.md5()
            with open(fname, "rb") as f:
                for chunk in iter(lambda: f.read(4096), b""):
                    hash_md5.update(chunk)
            return hash_md5.hexdigest()

        self.client.force_authenticate(user=self.superuser)
        response = self.client.post(
            self.split_endpoint.format(pk=self.signal_with_image.id),
            [
                {
                    'text': 'Child #1',
                    'reuse_parent_image': True,
                    'category': {'sub_category': self.link_test_cat_sub}
                },
                {
                    'text': 'Child #2',
                    'reuse_parent_image': True,
                    'category': {'sub_category': self.link_test_cat_sub}
                }
            ],
            format='json'
        )
        self.assertEqual(response.status_code, 201)

        self.signal_with_image.refresh_from_db()

        md5_parent_image = md5(self.signal_with_image.image.path)
        for child_signal in self.signal_with_image.children.all():
            md5_child_image = md5(child_signal.image.path)

            self.assertEqual(md5_parent_image, md5_child_image)

    def test_split_children_must_inherit_parent_images_for_1st_child(self):
        # Split the signal, take note of the returned children

        self.client.force_authenticate(user=self.superuser)
        response = self.client.post(
            self.split_endpoint.format(pk=self.signal_with_image.id),
            [
                {
                    'text': 'Child #1',
                    'reuse_parent_image': True,
                    'category': {'sub_category': self.link_test_cat_sub}
                },
                {
                    'text': 'Child #2',
                    'category': {'sub_category': self.link_test_cat_sub}
                }
            ],
            format='json'
        )
        self.assertEqual(response.status_code, 201)

        self.signal_with_image.refresh_from_db()

        child_signal_1 = self.signal_with_image.children.first()
        self.assertNotEqual(child_signal_1.image, '')

        child_signal_2 = self.signal_with_image.children.last()
        self.assertEqual(child_signal_2.image, '')

    def _create_split_signal(self):
        parent_signal = SignalFactory.create()
        split_data = [
            {
                "text": "Child signal 1",
                'category': {'sub_category': self.test_cat_sub}
            },
            {
                "text": "Child signal 2",
                'category': {'sub_category': self.test_cat_sub}
            }
        ]
        Signal.actions.split(split_data, parent_signal)

        return parent_signal

    def test_split_get_split_signal(self):
        """ A GET /<signal_id>/split on a split signal should return a 200 with its
        children in the response body """

        signal = self._create_split_signal()
        self.client.force_authenticate(user=self.superuser)  # else 403 because SIAPermissions
        response = self.client.get(self.split_endpoint.format(pk=signal.pk))

        self.assertEqual(200, response.status_code)
        json_response = response.json()

        self.assertEqual(2, len(json_response['children']))
        self.assertEqual("Child signal 1", json_response['children'][0]['text'])
        self.assertEqual("Child signal 2", json_response['children'][1]['text'])

        self.assertJsonSchema(self.post_split_schema, json_response)

    def test_split_get_not_split_signal(self):
        """ A GET /<signal_id>/split on a non-split signal should return a 404 """

        signal = SignalFactory.create()
        self.client.force_authenticate(user=self.superuser)  # else 403 because SIAPermissions
        response = self.client.get(self.split_endpoint.format(pk=signal.pk))
        self.assertEqual(404, response.status_code)

    def test_split_post_split_signal(self):
        """ A POST /<signal_id>/split on an already updated signal should return a 412 """

        signal = self._create_split_signal()
        data = [{"text": "Child 1"}, {"text": "Child 2"}]
        self.client.force_authenticate(user=self.superuser)  # else 403 because SIAPermissions
        response = self.client.post(self.split_endpoint.format(pk=signal.pk), data, format='json')
        self.assertEqual(412, response.status_code)
        self.assertEqual("Signal has already been split", response.json()["detail"])

    def test_child_cannot_be_split(self):
        """Child signals cannot themselves have children (i.e. not be split)."""
        self.client.force_authenticate(user=self.superuser)
        pk = self.signal_no_image.id

        response = self.client.post(
            self.split_endpoint.format(pk=pk),
            [
                {
                    'text': 'Child #1',
                    'category': {'sub_category': self.link_test_cat_sub}
                },
                {
                    'text': 'Child #2',
                    'category': {'sub_category': self.link_test_cat_sub}
                }
            ],
            format='json'
        )

        self.assertEqual(response.status_code, 201)

        data = response.json()
        self.assertEqual(len(data['children']), 2)
        self.assertJsonSchema(self.post_split_schema, data)

        # Try to split each of the children, should produce HTTP 412 pre-
        # condition failed.
        for item in data['children']:
            pk = item['id']
            response = self.client.post(
                self.split_endpoint.format(pk=item['id']),
                [
                    {
                        'text': 'Child #1',
                        'category': {'sub_category': self.link_test_cat_sub}
                    },
                    {
                        'text': 'Child #2',
                        'category': {'sub_category': self.link_test_cat_sub}
                    }
                ],
                format='json',
            )
            self.assertEqual(response.status_code, 412)

    def test_split_empty_data(self):
        self.client.force_authenticate(user=self.superuser)

        self.assertEqual(Signal.objects.count(), 2)

        pk = self.signal_no_image.id

        response = self.client.post(
            self.split_endpoint.format(pk=pk),
            None,
            format='json'
        )

        self.assertEqual(response.status_code, 400)
        self.assertEqual(
            response.json()['children'],
            "A signal can only be split into min 2 and max 3 signals"
        )

        self.assertEqual(Signal.objects.count(), 2)

    def test_split_less_than_min_data(self):
        self.client.force_authenticate(user=self.superuser)

        self.assertEqual(Signal.objects.count(), 2)

        pk = self.signal_no_image.id

        response = self.client.post(
            self.split_endpoint.format(pk=pk),
            [
                {
                    'text': 'Child #1',
                    'category': {'sub_category': self.link_test_cat_sub}
                },
            ],
            format='json'
        )

        self.assertEqual(response.status_code, 400)
        self.assertEqual(
            response.json()['children'],
            'A signal can only be split into min 2 and max 3 signals'
        )

        self.assertEqual(Signal.objects.count(), 2)

    def test_split_more_than_max_data(self):
        self.client.force_authenticate(user=self.superuser)

        self.assertEqual(Signal.objects.count(), 2)

        pk = self.signal_no_image.id

        response = self.client.post(
            self.split_endpoint.format(pk=pk),
            [
                {
                    'text': 'Child #1',
                    'category': {'sub_category': self.link_test_cat_sub}
                },
                {
                    'text': 'Child #2',
                    'category': {'sub_category': self.link_test_cat_sub}
                },
                {
                    'text': 'Child #3',
                    'category': {'sub_category': self.link_test_cat_sub}
                },
                {
                    'text': 'Child #4',
                    'category': {'sub_category': self.link_test_cat_sub}
                },
            ],
            format='json'
        )

        self.assertEqual(response.status_code, 400)
        self.assertEqual(
            response.json()['children'],
            'A signal can only be split into min 2 and max 3 signals'
        )

        self.assertEqual(Signal.objects.count(), 2)


class TestPrivateSignalAttachments(APITestCase):
    list_endpoint = '/signals/v1/private/signals/'
    detail_endpoint = list_endpoint + '{}/'
    attachment_endpoint = detail_endpoint + 'attachments'
    test_host = 'http://testserver'

    def setUp(self):
        self.signal = SignalFactory.create()
        self.superuser = SuperUserFactory(email='superuser@example.com')
        self.client.force_authenticate(user=self.superuser)

        fixture_file = os.path.join(THIS_DIR, 'create_initial.json')

        with open(fixture_file, 'r') as f:
            self.create_initial_data = json.load(f)

        self.subcategory = SubCategoryFactory.create()

        link_test_cat_sub = reverse(
            'v1:sub-category-detail', kwargs={
                'slug': self.subcategory.main_category.slug,
                'sub_slug': self.subcategory.slug,
            }
        )

        self.create_initial_data['category'] = {'sub_category': link_test_cat_sub}

    def test_image_upload(self):
        endpoint = self.attachment_endpoint.format(self.signal.id)
        image = SimpleUploadedFile('image.gif', small_gif, content_type='image/gif')

        response = self.client.post(endpoint, data={'file': image})

        self.assertEqual(response.status_code, 201)
        self.assertIsInstance(self.signal.attachments.first(), Attachment)
        self.assertIsInstance(self.signal.attachments.filter(is_image=True).first(), Attachment)

    def test_attachment_upload(self):
        endpoint = self.attachment_endpoint.format(self.signal.id)
        doc_upload = os.path.join(THIS_DIR, 'sia-ontwerp-testfile.doc')

        with open(doc_upload, encoding='latin-1') as f:
            data = {"file": f}

            response = self.client.post(endpoint, data)

        self.assertEqual(response.status_code, 201)
        self.assertIsInstance(self.signal.attachments.first(), Attachment)
        self.assertIsNone(self.signal.attachments.filter(is_image=True).first())
        self.assertEqual('superuser@example.com', self.signal.attachments.first().created_by)

    def test_create_contains_image_and_attachments(self):
        response = self.client.post(self.list_endpoint, self.create_initial_data, format='json')

        self.assertEqual(response.status_code, 201)
        self.assertTrue('image' in response.json())
        self.assertTrue('attachments' in response.json())
        self.assertIsInstance(response.json()['attachments'], list)

    def test_get_detail_contains_image_and_attachments(self):
        non_image_attachments = add_non_image_attachments(self.signal, 1)
        image_attachments = add_image_attachments(self.signal, 2)
        non_image_attachments += add_non_image_attachments(self.signal, 1)

        response = self.client.get(self.list_endpoint, self.create_initial_data)
        self.assertEqual(200, response.status_code)

        json_item = response.json()['results'][0]
        self.assertTrue('image' in json_item)
        self.assertTrue('attachments' in json_item)
        self.assertEqual(self.test_host + image_attachments[0].file.url, json_item['image'])
        self.assertEqual(4, len(json_item['attachments']))
        self.assertEqual(self.test_host + image_attachments[0].file.url,
                         json_item['attachments'][1]['file'])
        self.assertTrue(json_item['attachments'][2]['is_image'])
        self.assertEqual(self.test_host + non_image_attachments[1].file.url,
                         json_item['attachments'][3]['file'])
        self.assertFalse(json_item['attachments'][3]['is_image'])

    def test_get_list_contains_image_and_attachments(self):
        non_image_attachments = add_non_image_attachments(self.signal, 1)
        image_attachments = add_image_attachments(self.signal, 2)
        non_image_attachments += add_non_image_attachments(self.signal, 1)

        response = self.client.get(self.list_endpoint, self.create_initial_data)
        self.assertEqual(200, response.status_code)

        json_item = response.json()['results'][0]
        self.assertTrue('image' in json_item)
        self.assertTrue('attachments' in json_item)
        self.assertEqual(self.test_host + image_attachments[0].file.url, json_item['image'])
        self.assertEqual(4, len(json_item['attachments']))
        self.assertEqual(self.test_host + image_attachments[0].file.url,
                         json_item['attachments'][1]['file'])
        self.assertTrue(json_item['attachments'][2]['is_image'])
        self.assertEqual(self.test_host + non_image_attachments[1].file.url,
                         json_item['attachments'][3]['file'])
        self.assertFalse(json_item['attachments'][3]['is_image'])


class TestPublicSignalViewSet(JsonAPITestCase):
    list_endpoint = "/signals/v1/public/signals/"
    detail_endpoint = list_endpoint + "{uuid}"
    attachment_endpoint = detail_endpoint + "/attachments"

    fixture_file = os.path.join(THIS_DIR, 'create_initial.json')

    def setUp(self):
        with open(self.fixture_file, 'r') as f:
            self.create_initial_data = json.load(f)

        self.subcategory = SubCategoryFactory.create()

        link_test_cat_sub = reverse(
            'v1:sub-category-detail', kwargs={
                'slug': self.subcategory.main_category.slug,
                'sub_slug': self.subcategory.slug,
            }
        )

        self.create_initial_data['category'] = {'sub_category': link_test_cat_sub}

        self.retrieve_schema = self._load_schema(
            os.path.join(
                THIS_DIR,
                'json_schema',
                'get_signals_v1_public_signals_{uuid}.json'
            )
        )
        self.create_schema = self._load_schema(
            os.path.join(
                THIS_DIR,
                'json_schema',
                'post_signals_v1_public_signals.json'
            )
        )
        self.create_attachment_schema = self._load_schema(
            os.path.join(
                THIS_DIR,
                'json_schema',
                'post_signals_v1_public_signals_attachment.json'
            )
        )

    def test_create(self):
        response = self.client.post(self.list_endpoint, self.create_initial_data, format='json')

        self.assertEqual(201, response.status_code)
        self.assertJsonSchema(self.create_schema, response.json())
        self.assertEqual(1, Signal.objects.count())
        self.assertTrue('image' in response.json())
        self.assertTrue('attachments' in response.json())
        self.assertIsInstance(response.json()['attachments'], list)

        signal = Signal.objects.last()
        self.assertEqual(workflow.GEMELD, signal.status.state)
        self.assertEqual(self.subcategory, signal.category_assignment.sub_category)
        self.assertEqual("melder@example.com", signal.reporter.email)
        self.assertEqual("Amstel 1 1011PN Amsterdam", signal.location.address_text)
        self.assertEqual("Luidruchtige vergadering", signal.text)
        self.assertEqual("extra: heel luidruchtig debat", signal.text_extra)

    def test_create_with_status(self):
        """ Tests that an error is returned when we try to set the status """

        initial_data = self.create_initial_data.copy()
        initial_data["status"] = {
            "state": workflow.BEHANDELING,
            "text": "Invalid stuff happening here"
        }

        response = self.client.post(self.list_endpoint, initial_data, format='json')

        self.assertEqual(400, response.status_code)
        self.assertEqual(0, Signal.objects.count())

    def test_get_by_uuid(self):
        signal = SignalFactory.create()
        uuid = signal.signal_id

        response = self.client.get(self.detail_endpoint.format(uuid=uuid), format='json')

        self.assertEqual(200, response.status_code)
        self.assertJsonSchema(self.retrieve_schema, response.json())

    def test_add_attachment_imagetype(self):
        signal = SignalFactory.create()
        uuid = signal.signal_id

        data = {"file": SimpleUploadedFile('image.gif', small_gif, content_type='image/gif')}

        response = self.client.post(self.attachment_endpoint.format(uuid=uuid), data)

        self.assertEqual(201, response.status_code)
        self.assertJsonSchema(self.create_attachment_schema, response.json())

        attachment = Attachment.objects.last()
        self.assertEqual("image/gif", attachment.mimetype)
        self.assertIsInstance(attachment.image_crop.url, str)
        self.assertIsNone(attachment.created_by)

    def test_add_attachment_nonimagetype(self):
        signal = SignalFactory.create()
        uuid = signal.signal_id

        doc_upload = os.path.join(THIS_DIR, 'sia-ontwerp-testfile.doc')
        with open(doc_upload, encoding='latin-1') as f:
            data = {"file": f}

            response = self.client.post(self.attachment_endpoint.format(uuid=uuid), data)

        self.assertEqual(201, response.status_code)
        self.assertJsonSchema(self.create_attachment_schema, response.json())

        attachment = Attachment.objects.last()
<<<<<<< HEAD
        self.assertEquals("application/msword", attachment.mimetype)


class TestGebieden(APITestCase):
    private_endpoint = "/signals/v1/private/signals/"
    public_endpoint = "/signals/v1/public/signals/"

    fixture_file = os.path.join(THIS_DIR, 'create_initial.json')

    gebied_response = {
        "buurt": {
            "code": "A04i",
            "naam": "Waterloopleinbuurt",
        },
        "stadsdeel": {
            "code": "A",
            "naam": "Centrum",
        },
    }

    def setUp(self):
        with open(self.fixture_file, 'r') as f:
            self.create_initial_data = json.load(f)

        self.subcategory = SubCategoryFactory.create()

        link_test_cat_sub = reverse(
            'v1:sub-category-detail', kwargs={
                'slug': self.subcategory.main_category.slug,
                'sub_slug': self.subcategory.slug,
            }
        )

        self.create_initial_data['category'] = {'sub_category': link_test_cat_sub}

        # Add bogus data to location stadsdeel and buurt_code. Will be overwritten
        self.create_initial_data['location']['stadsdeel'] = 'M'
        self.create_initial_data['location']['buurt_code'] = 'ABCD'

        self.user = UserFactory.create()
        self.user.user_permissions.add(Permission.objects.get(codename='sia_write'))

    @patch('signals.apps.signals.address.gebieden.AddressGebieden.get_gebieden_for_long_lat',
           return_value=gebied_response)
    def test_add_gebieden_private(self, address_gebieden):
        """ Tests if the private endpoint sets the gebieden based on GPS coordinates """
        self.client.force_authenticate(user=self.user)

        response = self.client.post(self.private_endpoint, self.create_initial_data, format='json')
        self.assertEqual(response.status_code, 201)

        signal = Signal.objects.last()

        self.assertEquals(self.gebied_response["buurt"]["code"], signal.location.buurt_code)
        self.assertEquals(self.gebied_response["stadsdeel"]["code"], signal.location.stadsdeel)
        self.assertEquals(self.gebied_response, signal.location.extra_properties['gebieden'])

    @patch('signals.apps.signals.address.gebieden.AddressGebieden.get_gebieden_for_long_lat',
           return_value=gebied_response)
    def test_add_gebieden_public(self, address_gebieden):
        """ Tests if the public endpoint sets the gebieden based on GPS coordinates """

        response = self.client.post(self.public_endpoint, self.create_initial_data, format='json')
        self.assertEqual(response.status_code, 201)

        signal = Signal.objects.last()

        self.assertEquals(self.gebied_response["buurt"]["code"], signal.location.buurt_code)
        self.assertEquals(self.gebied_response["stadsdeel"]["code"], signal.location.stadsdeel)
        self.assertEquals(self.gebied_response, signal.location.extra_properties['gebieden'])
=======
        self.assertEqual("application/msword", attachment.mimetype)
>>>>>>> 0d42efaf
<|MERGE_RESOLUTION|>--- conflicted
+++ resolved
@@ -1566,7 +1566,6 @@
         self.assertJsonSchema(self.create_attachment_schema, response.json())
 
         attachment = Attachment.objects.last()
-<<<<<<< HEAD
         self.assertEquals("application/msword", attachment.mimetype)
 
 
@@ -1636,7 +1635,4 @@
 
         self.assertEquals(self.gebied_response["buurt"]["code"], signal.location.buurt_code)
         self.assertEquals(self.gebied_response["stadsdeel"]["code"], signal.location.stadsdeel)
-        self.assertEquals(self.gebied_response, signal.location.extra_properties['gebieden'])
-=======
-        self.assertEqual("application/msword", attachment.mimetype)
->>>>>>> 0d42efaf
+        self.assertEquals(self.gebied_response, signal.location.extra_properties['gebieden'])