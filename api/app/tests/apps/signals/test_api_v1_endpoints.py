import json
import os

from django.contrib.auth.models import Permission
from django.core.files.uploadedfile import SimpleUploadedFile
from django.utils.http import urlencode
from rest_framework.reverse import reverse
from rest_framework.test import APITestCase

from signals import API_VERSIONS
from signals.apps.signals import workflow
from signals.apps.signals.models import Attachment, History, MainCategory, Signal, SubCategory
from signals.utils.version import get_version
from tests.apps.signals.attachment_helpers import (
    add_image_attachments,
    add_non_image_attachments,
    small_gif
)
from tests.apps.signals.factories import (
    MainCategoryFactory,
    NoteFactory,
    SignalFactory,
    SignalFactoryValidLocation,
    SignalFactoryWithImage,
    SubCategoryFactory
)
from tests.apps.users.factories import SuperUserFactory, UserFactory
from tests.testcase.testcases import JsonAPITestCase

THIS_DIR = os.path.dirname(__file__)


class TestAPIRoot(APITestCase):

    def test_http_header_api_version(self):
        response = self.client.get('/signals/v1/')

        self.assertEqual(response['X-API-Version'], get_version(API_VERSIONS['v1']))


class TestCategoryTermsEndpoints(APITestCase):
    fixtures = ['categories.json', ]

    def test_category_list(self):
        # Asserting that we've 9 `MainCategory` objects loaded from the json fixture.
        self.assertEqual(MainCategory.objects.count(), 9)

        url = '/signals/v1/public/terms/categories/'
        response = self.client.get(url)
        self.assertEqual(response.status_code, 200)

        data = response.json()
        self.assertEqual(len(data['results']), 9)

    def test_category_detail(self):
        # Asserting that we've 13 sub categories for our main category "Afval".
        main_category = MainCategoryFactory.create(name='Afval')
        self.assertEqual(main_category.sub_categories.count(), 13)

        url = '/signals/v1/public/terms/categories/{slug}'.format(slug=main_category.slug)
        response = self.client.get(url)
        self.assertEqual(response.status_code, 200)

        data = response.json()
        self.assertEqual(data['name'], 'Afval')
        self.assertEqual(len(data['sub_categories']), 13)

    def test_sub_category_detail(self):
        sub_category = SubCategoryFactory.create(name='Grofvuil', main_category__name='Afval')

        url = '/signals/v1/public/terms/categories/{slug}/sub_categories/{sub_slug}'.format(
            slug=sub_category.main_category.slug,
            sub_slug=sub_category.slug)
        response = self.client.get(url)
        self.assertEqual(response.status_code, 200)

        data = response.json()
        self.assertEqual(data['name'], 'Grofvuil')
        self.assertIn('is_active', data)


class TestPrivateEndpoints(APITestCase):
    """Test whether the endpoints in V1 API """
    endpoints = [
        '/signals/v1/private/signals/',
    ]

    def setUp(self):
        self.signal = SignalFactory(
            id=1,
            location__id=1,
            status__id=1,
            category_assignment__id=1,
            reporter__id=1,
            priority__id=1
        )

        self.user_no_permissions = UserFactory.create()

        read_permission = Permission.objects.get(codename='sia_read')
        write_permission = Permission.objects.get(codename='sia_write')

        self.user_with_permissions = UserFactory.create()
        self.user_with_permissions.user_permissions.add(read_permission)
        self.user_with_permissions.user_permissions.add(write_permission)

        self.user_no_read_permissions = UserFactory.create()
        self.user_no_read_permissions.user_permissions.add(write_permission)

        self.user_no_write_permissions = UserFactory.create()
        self.user_no_write_permissions.user_permissions.add(read_permission)

        # Forcing authentication
        self.client.force_authenticate(user=self.user_with_permissions)

        # Add one note to the signal
        self.note = NoteFactory(id=1, _signal=self.signal)

    def test_basics(self):
        self.assertEqual(Signal.objects.count(), 1)
        s = Signal.objects.get(pk=1)
        self.assertIsInstance(s, Signal)

    def test_get_lists(self):
        for url in self.endpoints:
            response = self.client.get(url)

            self.assertEqual(response.status_code, 200, 'Wrong response code for {}'.format(url))
            self.assertEqual(response['Content-Type'],
                             'application/json',
                             'Wrong Content-Type for {}'.format(url))
            self.assertIn('count', response.data, 'No count attribute in {}'.format(url))

    def test_get_lists_html(self):
        for url in self.endpoints:
            response = self.client.get('{}?format=api'.format(url))

            self.assertEqual(response.status_code, 200, 'Wrong response code for {}'.format(url))
            self.assertEqual(response['Content-Type'],
                             'text/html; charset=utf-8',
                             'Wrong Content-Type for {}'.format(url))
            self.assertIn('count', response.data, 'No count attribute in {}'.format(url))

    def test_get_detail(self):
        for endpoint in self.endpoints:
            url = f'{endpoint}1'
            response = self.client.get(url)

            self.assertEqual(response.status_code, 200, 'Wrong response code for {}'.format(url))

    def test_get_detail_no_permissions(self):
        self.client.logout()
        self.client.force_login(self.user_no_permissions)

        for endpoint in self.endpoints:
            url = f'{endpoint}1'
            response = self.client.get(url)

            self.assertEqual(response.status_code, 401, 'Wrong response code for {}'.format(url))

        self.client.logout()
        self.client.force_login(self.user_with_permissions)

    def test_get_detail_no_read_permissions(self):
        self.client.logout()
        self.client.force_login(self.user_no_read_permissions)

        for endpoint in self.endpoints:
            url = f'{endpoint}1'
            response = self.client.get(url)

            self.assertEqual(response.status_code, 401, 'Wrong response code for {}'.format(url))

        self.client.logout()
        self.client.force_login(self.user_with_permissions)

    def test_delete_not_allowed(self):
        for endpoint in self.endpoints:
            url = f'{endpoint}1'
            response = self.client.delete(url)

            self.assertEqual(response.status_code, 405, 'Wrong response code for {}'.format(url))


class TestHistoryAction(APITestCase):
    def setUp(self):
        self.signal = SignalFactory.create()
        self.superuser = SuperUserFactory(username='superuser@example.com')
        self.user = UserFactory(username='user@example.com')

    def test_history_action_present(self):
        response = self.client.get(f'/signals/v1/private/signals/{self.signal.id}/history')
        self.assertEqual(response.status_code, 401)

        self.client.force_authenticate(user=self.superuser)
        response = self.client.get(f'/signals/v1/private/signals/{self.signal.id}/history')
        self.assertEqual(response.status_code, 200)

    def test_history_endpoint_rendering(self):
        history_entries = History.objects.filter(_signal__id=self.signal.pk)

        self.client.force_authenticate(user=self.superuser)
        response = self.client.get(f'/signals/v1/private/signals/{self.signal.id}/history')
        self.assertEqual(response.status_code, 200)

        result = response.json()
        self.assertEqual(len(result), history_entries.count())

    def test_history_entry_contents(self):
        keys = ['identifier', 'when', 'what', 'action', 'description', 'who', '_signal']

        self.client.force_authenticate(user=self.superuser)
        response = self.client.get(f'/signals/v1/private/signals/{self.signal.id}/history')
        self.assertEqual(response.status_code, 200)

        for entry in response.json():
            for k in keys:
                self.assertIn(k, entry)

    def test_update_shows_up(self):
        # Get a baseline for the Signal history
        self.client.force_authenticate(user=self.superuser)
        response = self.client.get(f'/signals/v1/private/signals/{self.signal.id}/history')
        n_entries = len(response.json())
        self.assertEqual(response.status_code, 200)

        # Update the Signal status, and ...
        status = Signal.actions.update_status(
            {
                'text': 'DIT IS EEN TEST',
                'state': workflow.AFGEHANDELD,
                'user': self.user,
            },
            self.signal
        )

        # ... check that the new status shows up as most recent entry in history.
        response = self.client.get(f'/signals/v1/private/signals/{self.signal.id}/history')
        self.assertEqual(response.status_code, 200)
        self.assertEqual(len(response.json()), n_entries + 1)

        new_entry = response.json()[0]  # most recent status should be first
        self.assertEqual(new_entry['who'], self.user.username)
        self.assertEqual(new_entry['description'], status.text)


class TestPrivateSignalViewSet(APITestCase):
    """
    Test basic properties of the V1 /signals/v1/private/signals endpoint.

    Note: we check both the list endpoint and associated detail endpoint.
    """

    def setUp(self):
        # initialize database with 2 Signals
        self.signal_no_image = SignalFactoryValidLocation.create()
        self.signal_with_image = SignalFactoryWithImage.create()

        self.superuser = SuperUserFactory.create(
            email='superuser@example.com',
            username='superuser@example.com',
        )

        # No URL reversing here, these endpoints are part of the spec (and thus
        # should not change).
        self.list_endpoint = '/signals/v1/private/signals/'
        self.detail_endpoint = '/signals/v1/private/signals/{pk}'
        self.history_endpoint = '/signals/v1/private/signals/{pk}/history'
        self.history_image = '/signals/v1/private/signals/{pk}/image'

        # Create a special pair of sub and main categories for testing (insulate our tests
        # from future changes in categories).
        # TODO: add to factories.
        self.test_cat_main = MainCategory(name='testmain')
        self.test_cat_main.save()
        self.test_cat_sub = SubCategory(
            main_category=self.test_cat_main,
            name='testsub',
            handling=SubCategory.HANDLING_A3DMC,
        )
        self.test_cat_sub.save()
        self.link_test_cat_sub = reverse(
            'v1:sub-category-detail', kwargs={
                'slug': self.test_cat_main.slug,
                'sub_slug': self.test_cat_sub.slug,
            }
        )

        # Load fixture of initial data, augment with above test categories.
        fixture_file = os.path.join(THIS_DIR, 'create_initial.json')
        with open(fixture_file, 'r') as f:
            self.create_initial_data = json.load(f)
        self.create_initial_data['category'] = {'sub_category': self.link_test_cat_sub}

    # -- Read tests --

    def test_list_endpoint_without_authentication_should_fail(self):
        response = self.client.get(self.list_endpoint)
        self.assertEqual(response.status_code, 401)

    def test_list_endpoint(self):
        self.client.force_authenticate(user=self.superuser)
        response = self.client.get(self.list_endpoint)
        self.assertEqual(response.status_code, 200)

        self.assertEqual(response.json()['count'], 2)

    def test_detail_endpoint_without_authentication_should_fail(self):
        response = self.client.get(self.detail_endpoint.format(pk=1))
        self.assertEqual(response.status_code, 401)

    def test_detail_endpoint(self):
        self.client.force_authenticate(user=self.superuser)

        pk = self.signal_no_image.id
        response = self.client.get(self.detail_endpoint.format(pk=pk))
        self.assertEqual(response.status_code, 200)

        # TODO: add more detailed tests using a JSONSchema
        # TODO: consider naming of 'note' object (is list, so 'notes')?
        response_json = response.json()
        for key in ['status', 'category', 'priority', 'location', 'reporter', 'notes', 'image']:
            self.assertIn(key, response_json)

    def test_history_action(self):
        self.client.force_authenticate(user=self.superuser)

        pk = self.signal_no_image.id
        response = self.client.get(self.history_endpoint.format(pk=pk))
        self.assertEqual(response.status_code, 200)

        # SIA currently does 4 updates before Signal is fully in the system
        self.assertEqual(len(response.json()), 4)

    def test_history_action_filters(self):
        self.client.force_authenticate(user=self.superuser)

        pk = self.signal_no_image.id
        base_url = self.history_endpoint.format(pk=pk)

        # TODO: elaborate filter testing in tests with interactions with API
        for filter_value, n_results in [
            ('UPDATE_STATUS', 1),
            ('UPDATE_LOCATION', 1),
            ('UPDATE_CATEGORY_ASSIGNMENT', 1),
            ('UPDATE_PRIORITY', 1),
        ]:
            querystring = urlencode({'what': filter_value})
            result = self.client.get(base_url + '?' + querystring)
            self.assertEqual(len(result.json()), n_results)

        # Filter by non-existing value, should get zero results
        querystring = urlencode({'what': 'DOES_NOT_EXIST'})
        result = self.client.get(base_url + '?' + querystring)
        self.assertEqual(len(result.json()), 0)

    # -- write tests --

    def test_create_initial(self):
        # Authenticate, load fixture and add relevant main and sub category.
        self.client.force_authenticate(user=self.superuser)

        # Create initial Signal, check that it reached the database.
        signal_count = Signal.objects.count()
        response = self.client.post(self.list_endpoint, self.create_initial_data, format='json')
        self.assertEqual(response.status_code, 201)
        self.assertEqual(Signal.objects.count(), signal_count + 1)

        # Check that the actions are logged with the correct user email
        new_url = response.json()['_links']['self']['href']
        response_json = self.client.get(new_url).json()

        self.assertEqual(response_json['status']['user'], self.superuser.email)
        self.assertEqual(response_json['priority']['created_by'], self.superuser.email)
        self.assertEqual(response_json['location']['created_by'], self.superuser.email)
        self.assertEqual(response_json['category']['created_by'], self.superuser.email)

    def test_create_with_status(self):
        """ Tests that an error is returned when we try to set the status """
        self.client.force_authenticate(user=self.superuser)

        initial_data = self.create_initial_data.copy()
        initial_data["status"] = {
            "state": workflow.BEHANDELING,
            "text": "Invalid stuff happening here"
        }

        response = self.client.post(self.list_endpoint, initial_data, format='json')

        self.assertEquals(400, response.status_code)

    def test_create_initial_and_upload_image(self):
        # Authenticate, load fixture.
        self.client.force_authenticate(user=self.superuser)

        # Create initial Signal.
        signal_count = Signal.objects.count()
        response = self.client.post(self.list_endpoint, self.create_initial_data, format='json')
        self.assertEqual(response.status_code, 201)
        self.assertEqual(Signal.objects.count(), signal_count + 1)

        # Store URL of the newly created Signal, then upload image to it.
        new_url = response.json()['_links']['self']['href']

        new_image_url = f'{new_url}/attachments'
        image = SimpleUploadedFile('image.gif', small_gif, content_type='image/gif')
        response = self.client.post(new_image_url, data={'file': image})

        self.assertEqual(response.status_code, 201)

        # Check that a second upload is NOT rejected
        image2 = SimpleUploadedFile('image.gif', small_gif, content_type='image/gif')
        response = self.client.post(new_image_url, data={'file': image2})
        self.assertEqual(response.status_code, 201)

    def test_update_location(self):
        # Partial update to update the location, all interaction via API.
        self.client.force_authenticate(user=self.superuser)

        pk = self.signal_no_image.id
        detail_endpoint = self.detail_endpoint.format(pk=pk)
        history_endpoint = self.history_endpoint.format(pk=pk)

        # check that only one Location is in the history
        querystring = urlencode({'what': 'UPDATE_LOCATION'})
        response = self.client.get(history_endpoint + '?' + querystring)
        self.assertEqual(len(response.json()), 1)

        # retrieve relevant fixture
        fixture_file = os.path.join(THIS_DIR, 'update_location.json')
        with open(fixture_file, 'r') as f:
            data = json.load(f)

        # update location, check that the correct user performed the action.
        response = self.client.patch(detail_endpoint, data, format='json')
        self.assertEqual(response.status_code, 200)

        # check that there are two Locations is in the history
        response = self.client.get(history_endpoint + '?' + querystring)
        self.assertEqual(len(response.json()), 2)

        self.signal_no_image.refresh_from_db()
        self.assertEqual(
            self.signal_no_image.location.created_by,
            self.superuser.email,
        )

    def test_update_status(self):
        # Partial update to update the status, all interaction via API.
        self.client.force_authenticate(user=self.superuser)

        pk = self.signal_no_image.id
        detail_endpoint = self.detail_endpoint.format(pk=pk)
        history_endpoint = self.history_endpoint.format(pk=pk)

        # check that only one Status is in the history
        querystring = urlencode({'what': 'UPDATE_STATUS'})
        response = self.client.get(history_endpoint + '?' + querystring)
        self.assertEqual(len(response.json()), 1)

        # retrieve relevant fixture
        fixture_file = os.path.join(THIS_DIR, 'update_status.json')
        with open(fixture_file, 'r') as f:
            data = json.load(f)

        response = self.client.patch(detail_endpoint, data, format='json')
        self.assertEqual(response.status_code, 200)

        # check that there are two Statusses is in the history
        self.signal_no_image.refresh_from_db()
        response = self.client.get(history_endpoint + '?' + querystring)
        self.assertEqual(len(response.json()), 2)

        # check that the correct user is logged
        self.signal_no_image.refresh_from_db()
        self.assertEqual(
            self.signal_no_image.status.user,
            self.superuser.email,
        )

    def test_update_category_assignment(self):
        # Partial update to update the location, all interaction via API.
        self.client.force_authenticate(user=self.superuser)

        pk = self.signal_no_image.id
        detail_endpoint = self.detail_endpoint.format(pk=pk)
        history_endpoint = self.history_endpoint.format(pk=pk)

        # check that only one category assignment is in the history
        querystring = urlencode({'what': 'UPDATE_CATEGORY_ASSIGNMENT'})
        response = self.client.get(history_endpoint + '?' + querystring)
        self.assertEqual(len(response.json()), 1)

        # retrieve relevant fixture
        fixture_file = os.path.join(THIS_DIR, 'update_category_assignment.json')
        with open(fixture_file, 'r') as f:
            data = json.load(f)
        data['category']['sub_category'] = self.link_test_cat_sub

        response = self.client.patch(detail_endpoint, data, format='json')
        self.assertEqual(response.status_code, 200)

        # check that there are two category assignments in the history
        self.signal_no_image.refresh_from_db()

        response = self.client.get(history_endpoint + '?' + querystring)
        self.assertEqual(len(response.json()), 2)

        # check that the correct user is logged
        self.signal_no_image.refresh_from_db()
        self.assertEqual(
            self.signal_no_image.category_assignment.created_by,
            self.superuser.email,
        )

    def test_update_priority(self):
        # Partial update to update the priority, all interaction via API.
        self.client.force_authenticate(user=self.superuser)

        pk = self.signal_no_image.id
        detail_endpoint = self.detail_endpoint.format(pk=pk)
        history_endpoint = self.history_endpoint.format(pk=pk)

        # check that only one Priority is in the history
        querystring = urlencode({'what': 'UPDATE_PRIORITY'})
        response = self.client.get(history_endpoint + '?' + querystring)
        self.assertEqual(len(response.json()), 1)

        # retrieve relevant fixture
        fixture_file = os.path.join(THIS_DIR, 'update_priority.json')
        with open(fixture_file, 'r') as f:
            data = json.load(f)

        response = self.client.patch(detail_endpoint, data, format='json')
        self.assertEqual(response.status_code, 200)

        # check that there are two priorities is in the history
        self.signal_no_image.refresh_from_db()
        response = self.client.get(history_endpoint + '?' + querystring)
        self.assertEqual(len(response.json()), 2)

        # check that the correct user is logged
        self.signal_no_image.refresh_from_db()
        self.assertEqual(
            self.signal_no_image.priority.created_by,
            self.superuser.email,
        )

    def test_create_note(self):
        # Partial update to update the status, all interaction via API.
        self.client.force_authenticate(user=self.superuser)

        pk = self.signal_no_image.id
        detail_endpoint = self.detail_endpoint.format(pk=pk)
        history_endpoint = self.history_endpoint.format(pk=pk)

        # check that there is no Note the history
        querystring = urlencode({'what': 'CREATE_NOTE'})
        response = self.client.get(history_endpoint + '?' + querystring)
        self.assertEqual(len(response.json()), 0)

        # retrieve relevant fixture
        fixture_file = os.path.join(THIS_DIR, 'create_note.json')
        with open(fixture_file, 'r') as f:
            data = json.load(f)

        response = self.client.patch(detail_endpoint, data, format='json')
        self.assertEqual(response.status_code, 200)

        # check that there is now one Note in the history
        self.signal_no_image.refresh_from_db()
        response = self.client.get(history_endpoint + '?' + querystring)
        self.assertEqual(len(response.json()), 1)

        # check that the correct user is logged
        self.signal_no_image.refresh_from_db()
        self.assertEqual(
            self.signal_no_image.notes.first().created_by,
            self.superuser.email,
        )

    def test_put_not_allowed(self):
        # Partial update to update the status, all interaction via API.
        self.client.force_authenticate(user=self.superuser)

        pk = self.signal_no_image.id
        detail_endpoint = self.detail_endpoint.format(pk=pk)

        response = self.client.put(detail_endpoint, {}, format='json')
        self.assertEqual(response.status_code, 405)

<<<<<<< HEAD
    def test_split(self):
        self.client.force_authenticate(user=self.superuser)

        self.assertEqual(Signal.objects.count(), 2)

        pk = self.signal_no_image.id
        split_endpoint = '{}/split'.format(self.detail_endpoint.format(pk=pk))

        response = self.client.post(
            split_endpoint,
            [
                {'text': 'Child #1'},
                {'text': 'Child #2'}
            ],
            format='json'
        )

        self.assertEqual(response.status_code, 201)

        data = response.json()
        self.assertEqual(len(data), 2)

        for item in data:
            self.assertEqual(Signal.objects.count(), 4)

            response = self.client.get(self.detail_endpoint.format(pk=item['id']))
            self.assertEqual(response.status_code, 200)

            # TODO: add more detailed tests using a JSONSchema
            # TODO: consider naming of 'note' object (is list, so 'notes')?
            response_json = response.json()
            for key in ['status', 'category', 'priority', 'location', 'reporter', 'notes', 'image']:
                self.assertIn(key, response_json)

    def test_split_empty_data(self):
        self.client.force_authenticate(user=self.superuser)

        self.assertEqual(Signal.objects.count(), 2)

        pk = self.signal_no_image.id
        split_endpoint = '{}/split'.format(self.detail_endpoint.format(pk=pk))

        response = self.client.post(split_endpoint, None, format='json')

        self.assertEqual(response.status_code, 400)
        self.assertEqual(
            response.json()[0],
            'A signal can only be split into min 2 and max 3 signals'
        )

        self.assertEqual(Signal.objects.count(), 2)

    def test_split_less_than_min_data(self):
        self.client.force_authenticate(user=self.superuser)

        self.assertEqual(Signal.objects.count(), 2)

        pk = self.signal_no_image.id
        split_endpoint = '{}/split'.format(self.detail_endpoint.format(pk=pk))

        response = self.client.post(
            split_endpoint,
            [
                {'text': 'Child #1'},
            ],
            format='json'
        )

        self.assertEqual(response.status_code, 400)
        self.assertEqual(
            response.json()[0],
            'A signal can only be split into min 2 and max 3 signals'
        )

        self.assertEqual(Signal.objects.count(), 2)

    def test_split_more_than_max_data(self):
        self.client.force_authenticate(user=self.superuser)

        self.assertEqual(Signal.objects.count(), 2)

        pk = self.signal_no_image.id
        split_endpoint = '{}/split'.format(self.detail_endpoint.format(pk=pk))

        response = self.client.post(
            split_endpoint,
            [
                {'text': 'Child #1'},
                {'text': 'Child #2'},
                {'text': 'Child #3'},
                {'text': 'Child #4'},
            ],
            format='json'
        )

        self.assertEqual(response.status_code, 400)
        self.assertEqual(
            response.json()[0],
            'A signal can only be split into min 2 and max 3 signals'
        )

        self.assertEqual(Signal.objects.count(), 2)

# TODO:
# * Add test to check that an uploaded signal can only be created in gemeld state via public
#   unauthenticated endpoint.
=======

class TestPrivateSignalAttachments(APITestCase):
    list_endpoint = '/signals/v1/private/signals/'
    detail_endpoint = list_endpoint + '{}/'
    attachment_endpoint = detail_endpoint + 'attachments'
    test_host = 'http://testserver'

    def setUp(self):
        self.signal = SignalFactory.create()
        self.superuser = SuperUserFactory(email='superuser@example.com')
        self.client.force_authenticate(user=self.superuser)

        fixture_file = os.path.join(THIS_DIR, 'create_initial.json')

        with open(fixture_file, 'r') as f:
            self.create_initial_data = json.load(f)

        self.subcategory = SubCategoryFactory.create()

        link_test_cat_sub = reverse(
            'v1:sub-category-detail', kwargs={
                'slug': self.subcategory.main_category.slug,
                'sub_slug': self.subcategory.slug,
            }
        )

        self.create_initial_data['category'] = {'sub_category': link_test_cat_sub}

    def test_image_upload(self):
        endpoint = self.attachment_endpoint.format(self.signal.id)
        image = SimpleUploadedFile('image.gif', small_gif, content_type='image/gif')

        response = self.client.post(endpoint, data={'file': image})

        self.assertEqual(response.status_code, 201)
        self.assertIsInstance(self.signal.attachments.first(), Attachment)
        self.assertIsInstance(self.signal._image_attachment(), Attachment)

    def test_attachment_upload(self):
        endpoint = self.attachment_endpoint.format(self.signal.id)
        doc_upload = os.path.join(THIS_DIR, 'sia-ontwerp-testfile.doc')

        with open(doc_upload, encoding='latin-1') as f:
            data = {"file": f}

            response = self.client.post(endpoint, data)

        self.assertEqual(response.status_code, 201)
        self.assertIsInstance(self.signal.attachments.first(), Attachment)
        self.assertIsNone(self.signal._image_attachment())
        self.assertEquals('superuser@example.com', self.signal.attachments.first().created_by)

    def test_create_contains_image_and_attachments(self):
        response = self.client.post(self.list_endpoint, self.create_initial_data, format='json')

        self.assertEqual(response.status_code, 201)
        self.assertTrue('image' in response.json())
        self.assertTrue('attachments' in response.json())
        self.assertIsInstance(response.json()['attachments'], list)

    def test_get_detail_contains_image_and_attachments(self):
        non_image_attachments = add_non_image_attachments(self.signal, 1)
        image_attachments = add_image_attachments(self.signal, 2)
        non_image_attachments += add_non_image_attachments(self.signal, 1)

        response = self.client.get(self.list_endpoint, self.create_initial_data)
        self.assertEquals(200, response.status_code)

        json_item = response.json()['results'][0]
        self.assertTrue('image' in json_item)
        self.assertTrue('attachments' in json_item)
        self.assertEquals(self.test_host + image_attachments[0].file.url, json_item['image'])
        self.assertEquals(4, len(json_item['attachments']))
        self.assertEquals(self.test_host + image_attachments[0].file.url,
                          json_item['attachments'][1]['file'])
        self.assertTrue(json_item['attachments'][2]['is_image'])
        self.assertEquals(self.test_host + non_image_attachments[1].file.url,
                          json_item['attachments'][3]['file'])
        self.assertFalse(json_item['attachments'][3]['is_image'])

    def test_get_list_contains_image_and_attachments(self):
        non_image_attachments = add_non_image_attachments(self.signal, 1)
        image_attachments = add_image_attachments(self.signal, 2)
        non_image_attachments += add_non_image_attachments(self.signal, 1)

        response = self.client.get(self.list_endpoint, self.create_initial_data)
        self.assertEquals(200, response.status_code)

        json_item = response.json()['results'][0]
        self.assertTrue('image' in json_item)
        self.assertTrue('attachments' in json_item)
        self.assertEquals(self.test_host + image_attachments[0].file.url, json_item['image'])
        self.assertEquals(4, len(json_item['attachments']))
        self.assertEquals(self.test_host + image_attachments[0].file.url,
                          json_item['attachments'][1]['file'])
        self.assertTrue(json_item['attachments'][2]['is_image'])
        self.assertEquals(self.test_host + non_image_attachments[1].file.url,
                          json_item['attachments'][3]['file'])
        self.assertFalse(json_item['attachments'][3]['is_image'])


class TestPublicSignalViewSet(JsonAPITestCase):
    post_endpoint = "/signals/v1/public/signals/"
    get_endpoint = post_endpoint + "{uuid}"
    attachment_endpoint = get_endpoint + "/attachments"

    fixture_file = os.path.join(THIS_DIR, 'create_initial.json')

    def setUp(self):
        with open(self.fixture_file, 'r') as f:
            self.create_initial_data = json.load(f)

        self.subcategory = SubCategoryFactory.create()

        link_test_cat_sub = reverse(
            'v1:sub-category-detail', kwargs={
                'slug': self.subcategory.main_category.slug,
                'sub_slug': self.subcategory.slug,
            }
        )

        self.create_initial_data['category'] = {'sub_category': link_test_cat_sub}

    def _load_schema(self, filename: str):
        with open(os.path.join(THIS_DIR, 'json_schema', filename)) as f:
            return json.load(f)

    def test_create(self):
        response = self.client.post(self.post_endpoint, self.create_initial_data, format='json')

        self.assertEquals(201, response.status_code)
        self.assertJsonSchema(self._load_schema("v1_public_post_signal.json"), response.json())
        self.assertEquals(1, Signal.objects.count())
        self.assertTrue('image' in response.json())
        self.assertTrue('attachments' in response.json())
        self.assertIsInstance(response.json()['attachments'], list)

        signal = Signal.objects.last()
        self.assertEquals(workflow.GEMELD, signal.status.state)
        self.assertEquals(self.subcategory, signal.category_assignment.sub_category)
        self.assertEquals("melder@example.com", signal.reporter.email)
        self.assertEquals("Amstel 1 1011PN Amsterdam", signal.location.address_text)
        self.assertEquals("Luidruchtige vergadering", signal.text)
        self.assertEquals("extra: heel luidruchtig debat", signal.text_extra)

    def test_create_with_status(self):
        """ Tests that an error is returned when we try to set the status """

        initial_data = self.create_initial_data.copy()
        initial_data["status"] = {
            "state": workflow.BEHANDELING,
            "text": "Invalid stuff happening here"
        }

        response = self.client.post(self.post_endpoint, initial_data, format='json')

        self.assertEquals(400, response.status_code)
        self.assertEquals(0, Signal.objects.count())

    def test_get_by_uuid(self):
        signal = SignalFactory.create()
        uuid = signal.signal_id

        response = self.client.get(self.get_endpoint.format(uuid=uuid), format='json')

        self.assertEquals(200, response.status_code)
        self.assertJsonSchema(self._load_schema("v1_public_get_signal.json"), response.json())

    def test_add_attachment_imagetype(self):
        signal = SignalFactory.create()
        uuid = signal.signal_id

        data = {"file": SimpleUploadedFile('image.gif', small_gif, content_type='image/gif')}

        response = self.client.post(self.attachment_endpoint.format(uuid=uuid), data)

        self.assertEquals(201, response.status_code)
        self.assertJsonSchema(self._load_schema("v1_public_post_signal_attachment.json"),
                              response.json())

        attachment = Attachment.objects.last()
        self.assertEquals("image/gif", attachment.mimetype)
        self.assertIsInstance(attachment.image_crop.url, str)
        self.assertIsNone(attachment.created_by)

    def test_add_attachment_nonimagetype(self):
        signal = SignalFactory.create()
        uuid = signal.signal_id

        doc_upload = os.path.join(THIS_DIR, 'sia-ontwerp-testfile.doc')
        with open(doc_upload, encoding='latin-1') as f:
            data = {"file": f}

            response = self.client.post(self.attachment_endpoint.format(uuid=uuid), data)

        self.assertEquals(201, response.status_code)
        self.assertJsonSchema(self._load_schema("v1_public_post_signal_attachment.json"),
                              response.json())

        attachment = Attachment.objects.last()
        self.assertEquals("application/msword", attachment.mimetype)
>>>>>>> ed4321f8
<|MERGE_RESOLUTION|>--- conflicted
+++ resolved
@@ -589,7 +589,6 @@
         response = self.client.put(detail_endpoint, {}, format='json')
         self.assertEqual(response.status_code, 405)
 
-<<<<<<< HEAD
     def test_split(self):
         self.client.force_authenticate(user=self.superuser)
 
@@ -693,10 +692,6 @@
 
         self.assertEqual(Signal.objects.count(), 2)
 
-# TODO:
-# * Add test to check that an uploaded signal can only be created in gemeld state via public
-#   unauthenticated endpoint.
-=======
 
 class TestPrivateSignalAttachments(APITestCase):
     list_endpoint = '/signals/v1/private/signals/'
@@ -897,5 +892,4 @@
                               response.json())
 
         attachment = Attachment.objects.last()
-        self.assertEquals("application/msword", attachment.mimetype)
->>>>>>> ed4321f8
+        self.assertEquals("application/msword", attachment.mimetype)