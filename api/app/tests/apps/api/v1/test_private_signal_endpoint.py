import copy
import json
import os
from datetime import timedelta
from unittest.mock import patch

from django.core.exceptions import ValidationError
from django.core.files.uploadedfile import SimpleUploadedFile
from django.utils import timezone
from django.utils.http import urlencode
from freezegun import freeze_time

from signals.apps.api.v1.validation import AddressValidationUnavailableException, NoResultsException
from signals.apps.signals import workflow
from signals.apps.signals.models import Attachment, Signal
from tests.apps.signals.attachment_helpers import (
    add_image_attachments,
    add_non_image_attachments,
    small_gif
)
from tests.apps.signals.factories import (
    CategoryFactory,
    SignalFactory,
    SignalFactoryValidLocation,
    SignalFactoryWithImage
)
from tests.test import SIAReadWriteUserMixin, SignalsBaseApiTestCase

THIS_DIR = os.path.dirname(__file__)
SIGNALS_TEST_DIR = os.path.join(os.path.split(THIS_DIR)[0], '..', 'signals')


class TestPrivateSignalEndpointUnAuthorized(SignalsBaseApiTestCase):
    def test_list_endpoint(self):
        response = self.client.get('/signals/v1/private/signals/')
        self.assertEqual(response.status_code, 401)

    def test_detail_endpoint(self):
        response = self.client.get('/signals/v1/private/signals/1')
        self.assertEqual(response.status_code, 401)

    def test_create_endpoint(self):
        response = self.client.post('/signals/v1/private/signals/1', {})
        self.assertEqual(response.status_code, 401)

    def test_update_endpoint(self):
        response = self.client.put('/signals/v1/private/signals/1', {})
        self.assertEqual(response.status_code, 401)

        response = self.client.patch('/signals/v1/private/signals/1', {})
        self.assertEqual(response.status_code, 401)

    def test_delete_endpoint(self):
        response = self.client.delete('/signals/v1/private/signals/1')
        self.assertEqual(response.status_code, 401)


class TestPrivateSignalViewSet(SIAReadWriteUserMixin, SignalsBaseApiTestCase):
    """
    Test basic properties of the V1 /signals/v1/private/signals endpoint.

    Note: we check both the list endpoint and associated detail endpoint.
    """

    def setUp(self):
        # initialize database with 2 Signals
        self.signal_no_image = SignalFactoryValidLocation.create()
        self.signal_with_image = SignalFactoryWithImage.create()

        # No URL reversing here, these endpoints are part of the spec (and thus
        # should not change).
        self.list_endpoint = '/signals/v1/private/signals/'
        self.detail_endpoint = '/signals/v1/private/signals/{pk}'
        self.history_endpoint = '/signals/v1/private/signals/{pk}/history'
        self.history_image = '/signals/v1/private/signals/{pk}/image'
        self.split_endpoint = '/signals/v1/private/signals/{pk}/split'
        self.removed_from_category_endpoint = '/signals/v1/private/signals/category/removed'

        self.subcategory = CategoryFactory.create()
        self.link_subcategory = '/signals/v1/public/terms/categories/{}/sub_categories/{}'.format(
            self.subcategory.parent.slug, self.subcategory.slug
        )

        # Load fixture of initial data, augment with above test categories.
        fixture_file = os.path.join(THIS_DIR, 'request_data', 'create_initial.json')
        with open(fixture_file, 'r') as f:
            self.create_initial_data = json.load(f)
<<<<<<< HEAD

        # Add a generated category
        self.create_initial_data['category'] = {
            'sub_category': self.link_subcategory,
        }
        self.create_initial_data['source'] = 'valid-source'
=======
        self.create_initial_data['category'] = {'category_url': self.link_subcategory}
>>>>>>> ec3ac1e1

        self.list_signals_schema = self.load_json_schema(
            os.path.join(THIS_DIR, 'json_schema', 'get_signals_v1_private_signals.json')
        )
        self.retrieve_signal_schema = self.load_json_schema(
            os.path.join(THIS_DIR, 'json_schema', 'get_signals_v1_private_signals_{pk}.json')
        )
        self.list_history_schema = self.load_json_schema(
            os.path.join(THIS_DIR, 'json_schema', 'get_signals_v1_private_signals_{pk}_history.json')  # noqa
        )
        self.post_split_schema = self.load_json_schema(
            os.path.join(THIS_DIR, 'json_schema', 'post_signals_v1_private_signals_{pk}_split.json')
        )
        self.client.force_authenticate(user=self.sia_read_write_user)

    # -- Read tests --
    def test_list_endpoint(self):
        response = self.client.get(self.list_endpoint)
        self.assertEqual(response.status_code, 200)

        self.assertEqual(response.json()['count'], 2)

        # JSONSchema validation
        data = response.json()
        self.assertJsonSchema(self.list_signals_schema, data)

    def test_detail_endpoint(self):
        response = self.client.get(self.detail_endpoint.format(pk=self.signal_no_image.id))
        self.assertEqual(response.status_code, 200)

        # JSONSchema validation
        data = response.json()
        self.assertJsonSchema(self.retrieve_signal_schema, data)

    def test_history_action(self):
        response = self.client.get(self.history_endpoint.format(pk=self.signal_no_image.id))
        self.assertEqual(response.status_code, 200)

        # SIA currently does 4 updates before Signal is fully in the system
        self.assertEqual(len(response.json()), 4)

        # JSONSchema validation
        data = response.json()
        self.assertJsonSchema(self.list_history_schema, data)

    def test_history_action_filters(self):
        base_url = self.history_endpoint.format(pk=self.signal_no_image.id)

        # TODO: elaborate filter testing in tests with interactions with API
        for filter_value, n_results in [
            ('UPDATE_STATUS', 1),
            ('UPDATE_LOCATION', 1),
            ('UPDATE_CATEGORY_ASSIGNMENT', 1),
            ('UPDATE_PRIORITY', 1),
        ]:
            querystring = urlencode({'what': filter_value})
            result = self.client.get(base_url + '?' + querystring)
            self.assertEqual(len(result.json()), n_results)

        # Filter by non-existing value, should get zero results
        querystring = urlencode({'what': 'DOES_NOT_EXIST'})
        result = self.client.get(base_url + '?' + querystring)
        self.assertEqual(len(result.json()), 0)

        # JSONSchema validation
        data = result.json()
        self.assertJsonSchema(self.list_history_schema, data)

    # -- write tests --

    @patch("signals.apps.api.v1.validation.AddressValidation.validate_address_dict",
           side_effect=AddressValidationUnavailableException)  # Skip address validation
    def test_create_initial(self, validate_address_dict):
        # Create initial Signal, check that it reached the database.
        signal_count = Signal.objects.count()
        response = self.client.post(self.list_endpoint, self.create_initial_data, format='json')

        self.assertEqual(response.status_code, 201)
        self.assertEqual(Signal.objects.count(), signal_count + 1)

        # Check that the actions are logged with the correct user email
        new_url = response.json()['_links']['self']['href']
        response_json = self.client.get(new_url).json()

        # JSONSchema validation
        self.assertJsonSchema(self.retrieve_signal_schema, response_json)

        self.assertEqual(response_json['status']['user'], self.sia_read_write_user.email)
        self.assertEqual(response_json['priority']['created_by'], self.sia_read_write_user.email)
        self.assertEqual(response_json['location']['created_by'], self.sia_read_write_user.email)
        self.assertEqual(response_json['category']['created_by'], self.sia_read_write_user.email)

    def test_create_with_status(self):
        """ Tests that an error is returned when we try to set the status """
        initial_data = self.create_initial_data.copy()
        initial_data["status"] = {
            "state": workflow.BEHANDELING,
            "text": "Invalid stuff happening here"
        }

        response = self.client.post(self.list_endpoint, initial_data, format='json')

        self.assertEqual(400, response.status_code)

    @patch("signals.apps.api.v1.validation.AddressValidation.validate_address_dict",
           side_effect=NoResultsException)
    def test_create_initial_invalid_location(self, validate_address_dict):
        """ Tests that a 400 is returned when an invalid location is provided """
        response = self.client.post(self.list_endpoint, self.create_initial_data, format='json')

        self.assertEqual(response.status_code, 400)

    @patch("signals.apps.api.v1.validation.AddressValidation.validate_address_dict")
    def test_create_initial_valid_location(self, validate_address_dict):
        """ Tests that bag_validated is set to True when a valid location is provided and that
        the address is replaced with the suggested address. The original address should be saved
        in the extra_properties of the Location object """

        original_address = self.create_initial_data["location"]["address"]
        suggested_address = self.create_initial_data["location"]["address"]
        suggested_address["openbare_ruimte"] = "Amsteltje"
        validate_address_dict.return_value = suggested_address

        response = self.client.post(self.list_endpoint, self.create_initial_data, format='json')

        self.assertEqual(response.status_code, 201)

        data = response.json()
        signal_id = response.data['id']
        signal = Signal.objects.get(id=signal_id)

        self.assertTrue(signal.location.bag_validated)
        self.assertEqual(original_address, signal.location.extra_properties["original_address"],
                         "Original address should appear in extra_properties.original_address")
        self.assertEqual(suggested_address, signal.location.address,
                         "Suggested address should appear instead of the received address")

        # JSONSchema validation
        response_json = self.client.get(data['_links']['self']['href']).json()
        self.assertJsonSchema(self.retrieve_signal_schema, response_json)

    @patch("signals.apps.api.v1.validation.AddressValidation.validate_address_dict")
    def test_create_initial_valid_location_but_no_address(self, validate_address_dict):
        """Tests that a Signal can be created when loccation has no known address but
        coordinates are known."""
        del self.create_initial_data["location"]["address"]

        response = self.client.post(self.list_endpoint, self.create_initial_data, format='json')
        self.assertEqual(response.status_code, 201)
        validate_address_dict.assert_not_called()

        signal_id = response.data['id']
        signal = Signal.objects.get(id=signal_id)

        self.assertEqual(signal.location.bag_validated, False)

        # JSONSchema validation
        response_json = self.client.get(response.json()['_links']['self']['href']).json()
        self.assertJsonSchema(self.retrieve_signal_schema, response_json)

    @patch("signals.apps.api.v1.validation.AddressValidation.validate_address_dict",
           side_effect=AddressValidationUnavailableException)
    def test_create_initial_address_validation_unavailable(self, validate_address_dict):
        """ Tests that the signal is created even though the address validation service is
        unavailable. Should set bag_validated to False """
        response = self.client.post(self.list_endpoint, self.create_initial_data, format='json')
        self.assertEqual(response.status_code, 201)

        signal_id = response.data['id']
        signal = Signal.objects.get(id=signal_id)

        # Signal should be added, but bag_validated should be False
        self.assertFalse(signal.location.bag_validated)

        # JSONSchema validation
        response_json = self.client.get(response.json()['_links']['self']['href']).json()
        self.assertJsonSchema(self.retrieve_signal_schema, response_json)

    @patch("signals.apps.api.v1.validation.AddressValidation.validate_address_dict",
           side_effect=AddressValidationUnavailableException)
    def test_create_initial_try_update_bag_validated(self, validate_address_dict):
        """ Tests that the bag_validated field cannot be set manually, and that the address
        validation is called """
        data = self.create_initial_data
        data['location']['bag_validated'] = True
        response = self.client.post(self.list_endpoint, data, format='json')

        validate_address_dict.assert_called_once()

        self.assertEqual(response.status_code, 201)

        signal_id = response.data['id']
        signal = Signal.objects.get(id=signal_id)

        self.assertFalse(signal.location.bag_validated)

        # JSONSchema validation
        response_json = self.client.get(response.json()['_links']['self']['href']).json()
        self.assertJsonSchema(self.retrieve_signal_schema, response_json)

    @patch("signals.apps.api.v1.validation.AddressValidation.validate_address_dict",
           side_effect=AddressValidationUnavailableException)  # Skip address validation
    def test_create_initial_and_upload_image(self, validate_address_dict):
        # Create initial Signal.
        signal_count = Signal.objects.count()
        response = self.client.post(self.list_endpoint, self.create_initial_data, format='json')
        self.assertEqual(response.status_code, 201)
        self.assertEqual(Signal.objects.count(), signal_count + 1)

        # Store URL of the newly created Signal, then upload image to it.
        new_url = response.json()['_links']['self']['href']

        new_image_url = f'{new_url}/attachments'
        image = SimpleUploadedFile('image.gif', small_gif, content_type='image/gif')
        response = self.client.post(new_image_url, data={'file': image})

        self.assertEqual(response.status_code, 201)

        # Check that a second upload is NOT rejected
        image2 = SimpleUploadedFile('image.gif', small_gif, content_type='image/gif')
        response = self.client.post(new_image_url, data={'file': image2})
        self.assertEqual(response.status_code, 201)

        # JSONSchema validation
        response_json = self.client.get(new_url).json()
        self.assertJsonSchema(self.retrieve_signal_schema, response_json)

    @patch("signals.apps.api.v1.validation.AddressValidation.validate_address_dict")
    def test_update_location(self, validate_address_dict):
        # Partial update to update the location, all interaction via API.
        detail_endpoint = self.detail_endpoint.format(pk=self.signal_no_image.id)
        history_endpoint = self.history_endpoint.format(pk=self.signal_no_image.id)

        # check that only one Location is in the history
        querystring = urlencode({'what': 'UPDATE_LOCATION'})
        response = self.client.get(history_endpoint + '?' + querystring)
        self.assertEqual(len(response.json()), 1)

        # retrieve relevant fixture
        fixture_file = os.path.join(THIS_DIR, 'request_data', 'update_location.json')
        with open(fixture_file, 'r') as f:
            data = json.load(f)
        validated_address = copy.deepcopy(data['location']['address'])
        validate_address_dict.return_value = validated_address

        # update location
        response = self.client.patch(detail_endpoint, data, format='json')
        self.assertEqual(response.status_code, 200)

        # check that there are two Locations is in the history
        response = self.client.get(history_endpoint + '?' + querystring)
        self.assertEqual(len(response.json()), 2)

        self.signal_no_image.refresh_from_db()
        # Check that the correct user performed the action.
        self.assertEqual(
            self.signal_no_image.location.created_by,
            self.sia_read_write_user.email,
        )

        # JSONSchema validation
        response_json = response.json()
        self.assertJsonSchema(self.list_history_schema, response_json)

    @patch("signals.apps.api.v1.validation.AddressValidation.validate_address_dict")
    def test_update_location_no_address(self, validate_address_dict):
        # Partial update to update the location, all interaction via API.
        # SIA must also allow location updates without known address but with
        # known coordinates.
        detail_endpoint = self.detail_endpoint.format(pk=self.signal_no_image.id)
        history_endpoint = self.history_endpoint.format(pk=self.signal_no_image.id)

        # check that only one Location is in the history
        querystring = urlencode({'what': 'UPDATE_LOCATION'})
        response = self.client.get(history_endpoint + '?' + querystring)
        self.assertEqual(len(response.json()), 1)

        # retrieve relevant fixture
        fixture_file = os.path.join(THIS_DIR, 'request_data', 'update_location.json')
        with open(fixture_file, 'r') as f:
            data = json.load(f)
        del data['location']['address']

        # update location
        response = self.client.patch(detail_endpoint, data, format='json')
        self.assertEqual(response.status_code, 200)
        validate_address_dict.assert_not_called()

        # check that there are two Locations is in the history
        response = self.client.get(history_endpoint + '?' + querystring)
        self.assertEqual(len(response.json()), 2)

        self.signal_no_image.refresh_from_db()
        # Check that the correct user performed the action.
        self.assertEqual(
            self.signal_no_image.location.created_by,
            self.sia_read_write_user.email,
        )

        # JSONSchema validation
        response_json = response.json()
        self.assertJsonSchema(self.list_history_schema, response_json)

    @patch("signals.apps.api.v1.validation.AddressValidation.validate_address_dict")
    def test_update_location_no_coordinates(self, validate_address_dict):
        # Partial update to update the location, all interaction via API.
        # SIA must also allow location updates without known address but with
        # known coordinates.
        detail_endpoint = self.detail_endpoint.format(pk=self.signal_no_image.id)
        history_endpoint = self.history_endpoint.format(pk=self.signal_no_image.id)

        # check that only one Location is in the history
        querystring = urlencode({'what': 'UPDATE_LOCATION'})
        response = self.client.get(history_endpoint + '?' + querystring)
        self.assertEqual(len(response.json()), 1)

        # retrieve relevant fixture
        fixture_file = os.path.join(THIS_DIR, 'request_data', 'update_location.json')
        with open(fixture_file, 'r') as f:
            data = json.load(f)
        del data['location']['geometrie']

        # update location
        response = self.client.patch(detail_endpoint, data, format='json')
        self.assertEqual(response.status_code, 400)
        validate_address_dict.assert_not_called()

    def test_update_status(self):
        # Partial update to update the status, all interaction via API.
        detail_endpoint = self.detail_endpoint.format(pk=self.signal_no_image.id)
        history_endpoint = self.history_endpoint.format(pk=self.signal_no_image.id)

        # check that only one Status is in the history
        querystring = urlencode({'what': 'UPDATE_STATUS'})
        response = self.client.get(history_endpoint + '?' + querystring)
        self.assertEqual(len(response.json()), 1)

        # retrieve relevant fixture
        fixture_file = os.path.join(THIS_DIR, 'request_data', 'update_status.json')
        with open(fixture_file, 'r') as f:
            data = json.load(f)

        response = self.client.patch(detail_endpoint, data, format='json')
        self.assertEqual(response.status_code, 200)

        # check that there are two Statusses is in the history
        self.signal_no_image.refresh_from_db()
        response = self.client.get(history_endpoint + '?' + querystring)
        self.assertEqual(len(response.json()), 2)

        # check that the correct user is logged
        self.signal_no_image.refresh_from_db()
        self.assertEqual(
            self.signal_no_image.status.user,
            self.sia_read_write_user.email,
        )

        # JSONSchema validation
        response_json = response.json()
        self.assertJsonSchema(self.list_history_schema, response_json)

    def test_update_status_signal_has_no_status(self):
        # A signal that has no status
        signal_no_status = SignalFactoryValidLocation.create(status=None)

        # Partial update to update the status, all interaction via API.
        detail_endpoint = self.detail_endpoint.format(pk=signal_no_status.id)
        history_endpoint = '?'.join([
            self.history_endpoint.format(pk=signal_no_status.id),
            urlencode({'what': 'UPDATE_STATUS'})
        ])

        # check that there is no Status is in the history
        response = self.client.get(history_endpoint)
        self.assertEqual(response.status_code, 200)
        self.assertEqual(len(response.json()), 0)

        # The only status that is allowed is "GEMELD" so let's set it
        data = {'status': {'text': 'Test status update', 'state': 'm'}}
        response = self.client.patch(detail_endpoint, data, format='json')
        self.assertEqual(response.status_code, 200)

        # check that the Status is there
        response = self.client.get(history_endpoint)
        self.assertEqual(response.status_code, 200)
        self.assertEqual(len(response.json()), 1)

        # check that the correct user is logged
        signal_no_status.refresh_from_db()
        self.assertEqual(signal_no_status.status.user, self.sia_read_write_user.email)

        # JSONSchema validation
        response_json = response.json()
        self.assertJsonSchema(self.list_history_schema, response_json)

    def test_update_status_signal_has_no_status_invalid_new_state(self):
        # A signal that has no status
        signal_no_status = SignalFactoryValidLocation.create(status=None)

        # Partial update to update the status, all interaction via API.
        detail_endpoint = self.detail_endpoint.format(pk=signal_no_status.id)
        history_endpoint = '?'.join([
            self.history_endpoint.format(pk=signal_no_status.id),
            urlencode({'what': 'UPDATE_STATUS'})
        ])

        # check that there is no Status is in the history
        response = self.client.get(history_endpoint)
        self.assertEqual(response.status_code, 200)
        self.assertEqual(len(response.json()), 0)

        # The only status that is allowed is "GEMELD" so check with a diferrent state
        data = {'status': {'text': 'Test status update', 'state': 'b'}}
        response = self.client.patch(detail_endpoint, data, format='json')
        self.assertEqual(400, response.status_code)

        # check that the Status is there
        response = self.client.get(history_endpoint)
        self.assertEqual(response.status_code, 200)
        self.assertEqual(len(response.json()), 0)

        # JSONSchema validation
        response_json = response.json()
        self.assertJsonSchema(self.list_history_schema, response_json)

    def test_update_status_target_api_SIG1140(self):
        self.client.force_authenticate(user=self.superuser)
        detail_endpoint = self.detail_endpoint.format(pk=self.signal_no_image.id)

        data = {
            'status': {
                'state': 'ready to send',
                'text': 'Te verzenden naar THOR',
                'target_api': 'sigmax',
            }
        }
        response = self.client.patch(detail_endpoint, data, format='json')

        self.assertEqual(200, response.status_code)

        self.client.force_authenticate(user=self.sia_read_write_user)

    def test_send_to_sigmax_no_permission(self):
        detail_endpoint = self.detail_endpoint.format(pk=self.signal_no_image.id)

        data = {
            'status': {
                'state': 'ready to send',
                'text': 'Te verzenden naar THOR',
                'target_api': 'sigmax',
            }
        }
        response = self.client.patch(detail_endpoint, data, format='json')

        self.assertEqual(403, response.status_code)

    def test_update_status_with_required_text(self):
        """ Status change to 'afgehandeld' (o) requires text. When no text is supplied, a 400 should
        be returned """
        fixture_file = os.path.join(THIS_DIR, 'request_data', 'update_status.json')

        with open(fixture_file, 'r') as f:
            data = json.load(f)

        data["status"]["state"] = "o"
        del data["status"]["text"]

        response = self.client.patch(self.detail_endpoint.format(pk=self.signal_no_image.id), data,
                                     format='json')
        self.assertEqual(400, response.status_code)

    def test_update_category_assignment(self):
        # Partial update to update the location, all interaction via API.
        detail_endpoint = self.detail_endpoint.format(pk=self.signal_no_image.id)
        history_endpoint = self.history_endpoint.format(pk=self.signal_no_image.id)

        # check that only one category assignment is in the history
        querystring = urlencode({'what': 'UPDATE_CATEGORY_ASSIGNMENT'})
        response = self.client.get(history_endpoint + '?' + querystring)
        self.assertEqual(len(response.json()), 1)

        # retrieve relevant fixture
        fixture_file = os.path.join(THIS_DIR, 'request_data', 'update_category_assignment.json')
        with open(fixture_file, 'r') as f:
            data = json.load(f)

        del(data['category']['sub_category'])
        data['category']['category_url'] = self.link_subcategory

        response = self.client.patch(detail_endpoint, data, format='json')
        self.assertEqual(response.status_code, 200)

        # check that there are two category assignments in the history
        self.signal_no_image.refresh_from_db()

        response = self.client.get(history_endpoint + '?' + querystring)
        response_json = response.json()

        self.assertEqual(len(response_json), 2)
        self.assertEqual(response_json[0]['description'], data['category']['text'])

        # check that the correct user is logged
        self.signal_no_image.refresh_from_db()
        self.assertEqual(
            self.signal_no_image.category_assignment.created_by,
            self.sia_read_write_user.email,
        )

        # JSONSchema validation
        response_json = response.json()
        self.assertJsonSchema(self.list_history_schema, response_json)

    def test_update_category_assignment_same_category(self):
        detail_endpoint = self.detail_endpoint.format(pk=self.signal_no_image.id)

        # retrieve relevant fixture
        fixture_file = os.path.join(THIS_DIR, 'request_data', 'update_category_assignment.json')
        with open(fixture_file, 'r') as f:
            data = json.load(f)
        del(data['category']['sub_category'])
        data['category']['category_url'] = self.link_subcategory

        Signal.actions.update_category_assignment({'category': self.subcategory},
                                                  self.signal_no_image)
        self.signal_no_image.refresh_from_db()

        # Signal is initialised with a known category.
        cat_assignments_cnt = self.signal_no_image.category_assignments.count()

        # Update signal with same category
        response = self.client.patch(detail_endpoint, data, format='json')
        self.assertEqual(response.status_code, 200)

        # No category assignment should be added
        self.assertEqual(cat_assignments_cnt, self.signal_no_image.category_assignments.count())

    def test_update_priority(self):
        # Partial update to update the priority, all interaction via API.
        detail_endpoint = self.detail_endpoint.format(pk=self.signal_no_image.id)
        history_endpoint = self.history_endpoint.format(pk=self.signal_no_image.id)

        # check that only one Priority is in the history
        querystring = urlencode({'what': 'UPDATE_PRIORITY'})
        response = self.client.get(history_endpoint + '?' + querystring)
        self.assertEqual(len(response.json()), 1)

        # retrieve relevant fixture
        fixture_file = os.path.join(THIS_DIR, 'request_data', 'update_priority.json')
        with open(fixture_file, 'r') as f:
            data = json.load(f)

        response = self.client.patch(detail_endpoint, data, format='json')
        self.assertEqual(response.status_code, 200)

        # check that there are two priorities is in the history
        self.signal_no_image.refresh_from_db()
        response = self.client.get(history_endpoint + '?' + querystring)
        self.assertEqual(len(response.json()), 2)

        # check that the correct user is logged
        self.signal_no_image.refresh_from_db()
        self.assertEqual(
            self.signal_no_image.priority.created_by,
            self.sia_read_write_user.email,
        )

        # JSONSchema validation
        response_json = response.json()
        self.assertJsonSchema(self.list_history_schema, response_json)

    def test_create_note(self):
        # Partial update to update the status, all interaction via API.
        detail_endpoint = self.detail_endpoint.format(pk=self.signal_no_image.id)
        history_endpoint = self.history_endpoint.format(pk=self.signal_no_image.id)

        # check that there is no Note the history
        querystring = urlencode({'what': 'CREATE_NOTE'})
        response = self.client.get(history_endpoint + '?' + querystring)
        self.assertEqual(len(response.json()), 0)

        # retrieve relevant fixture
        fixture_file = os.path.join(THIS_DIR, 'request_data', 'create_note.json')
        with open(fixture_file, 'r') as f:
            data = json.load(f)

        response = self.client.patch(detail_endpoint, data, format='json')
        self.assertEqual(response.status_code, 200)

        # check that there is now one Note in the history
        self.signal_no_image.refresh_from_db()
        response = self.client.get(history_endpoint + '?' + querystring)
        self.assertEqual(len(response.json()), 1)

        # check that the correct user is logged
        self.signal_no_image.refresh_from_db()
        self.assertEqual(
            self.signal_no_image.notes.first().created_by,
            self.sia_read_write_user.email,
        )

        # JSONSchema validation
        response_json = response.json()
        self.assertJsonSchema(self.list_history_schema, response_json)

    def test_put_not_allowed(self):
        # Partial update to update the status, all interaction via API.
        detail_endpoint = self.detail_endpoint.format(pk=self.signal_no_image.id)
        response = self.client.put(detail_endpoint, {}, format='json')
        self.assertEqual(response.status_code, 405)

    def test_split(self):
        self.assertEqual(Signal.objects.count(), 2)
        response = self.client.post(
            self.split_endpoint.format(pk=self.signal_no_image.id),
            [
                {
                    'text': 'Child #1',
                    'category': {'category_url': self.link_subcategory}
                },
                {
                    'text': 'Child #2',
                    'category': {'sub_category': self.link_subcategory}
                }
            ],
            format='json'
        )

        self.assertEqual(response.status_code, 201)

        data = response.json()
        self.assertEqual(len(data['children']), 2)
        self.assertJsonSchema(self.post_split_schema, data)

        for item in data['children']:
            self.assertEqual(Signal.objects.count(), 4)

            response = self.client.get(self.detail_endpoint.format(pk=item['id']))
            self.assertEqual(response.status_code, 200)

            response_json = response.json()
            for key in [
                'status', 'category', 'priority', 'location', 'reporter', 'notes', 'has_attachments'
            ]:
                self.assertIn(key, response_json)

        self.assertEqual(4, Signal.objects.count())

        self.signal_no_image.refresh_from_db()
        self.assertEqual(2, len(self.signal_no_image.children.all()))
        self.assertEqual(self.sia_read_write_user.email, self.signal_no_image.status.created_by)

    def test_split_children_must_inherit_these_properties(self):
        """When a signal is split its children must inherit certain properties."""
        # Split the signal, take note of the returned children
        response = self.client.post(
            self.split_endpoint.format(pk=self.signal_no_image.id),
            [
                {
                    'text': 'Child #1',
                    'category': {'sub_category': self.link_subcategory}
                },
                {
                    'text': 'Child #2',
                    'category': {'sub_category': self.link_subcategory}
                }
            ],
            format='json'
        )

        self.assertEqual(response.status_code, 201)
        split_json = response.json()

        # Retrieve parent data
        response = self.client.get(self.detail_endpoint.format(pk=self.signal_no_image.id))
        parent_json = response.json()

        for item in split_json['children']:
            # Retrieve detailed data on each child:
            response = self.client.get(self.detail_endpoint.format(pk=item['id']))
            child_json = response.json()

            # Check that status is correctly set
            self.assertIsNotNone(child_json['status'])
            self.assertEqual(child_json['status']['state'], workflow.GEMELD)

            # Check that the location is correctly set
            self.assertIsNotNone(child_json['location'])
            self.assertEqual(parent_json['location']['address_text'],
                             child_json['location']['address_text'])
            self.assertEqual(parent_json['location']['address'],
                             child_json['location']['address'])
            self.assertEqual(parent_json['location']['geometrie'],
                             child_json['location']['geometrie'])

            # Check that the reporter is correctly set
            self.assertIsNotNone(child_json['reporter'])
            self.assertEqual(child_json['reporter']['email'], parent_json['reporter']['email'])

            # Check that the priority is correctly set
            self.assertIsNotNone(child_json['priority'])
            self.assertEqual(
                child_json['priority']['priority'],
                parent_json['priority']['priority']
            )

            # Check category assignment
            self.assertEqual(
                child_json['category']['sub_slug'],
                self.subcategory.slug
            )
            self.assertEqual(
                child_json['category']['main_slug'],
                self.subcategory.parent.slug
            )

        self.signal_no_image.refresh_from_db()
        self.assertEqual(self.sia_read_write_user.email, self.signal_no_image.status.created_by)

    def test_split_children_must_inherit_parent_images(self):
        # Split the signal, take note of the returned children

        def md5(fname):
            import hashlib
            hash_md5 = hashlib.md5()
            with open(fname, "rb") as f:
                for chunk in iter(lambda: f.read(4096), b""):
                    hash_md5.update(chunk)
            return hash_md5.hexdigest()

        self.client.force_authenticate(user=self.sia_read_write_user)
        response = self.client.post(
            self.split_endpoint.format(pk=self.signal_with_image.id),
            [
                {
                    'text': 'Child #1',
                    'reuse_parent_image': True,
                    'category': {'sub_category': self.link_subcategory}
                },
                {
                    'text': 'Child #2',
                    'reuse_parent_image': True,
                    'category': {'sub_category': self.link_subcategory}
                }
            ],
            format='json'
        )
        self.assertEqual(response.status_code, 201)

        self.signal_with_image.refresh_from_db()

        md5_parent_image = md5(self.signal_with_image.image.path)
        for child_signal in self.signal_with_image.children.all():
            md5_child_image = md5(child_signal.image.path)

            self.assertEqual(md5_parent_image, md5_child_image)

        self.signal_with_image.refresh_from_db()
        self.assertEqual(self.sia_read_write_user.email, self.signal_with_image.status.created_by)

    def test_split_children_must_inherit_parent_images_for_1st_child(self):
        # Split the signal, take note of the returned children
        response = self.client.post(
            self.split_endpoint.format(pk=self.signal_with_image.id),
            [
                {
                    'text': 'Child #1',
                    'reuse_parent_image': True,
                    'category': {'sub_category': self.link_subcategory}
                },
                {
                    'text': 'Child #2',
                    'category': {'sub_category': self.link_subcategory}
                }
            ],
            format='json'
        )
        self.assertEqual(response.status_code, 201)

        self.signal_with_image.refresh_from_db()

        child_signal_1 = self.signal_with_image.children.first()
        self.assertNotEqual(child_signal_1.image, '')

        child_signal_2 = self.signal_with_image.children.last()
        self.assertEqual(child_signal_2.image, '')

        self.assertEqual(self.sia_read_write_user.email, self.signal_with_image.status.created_by)

    def _create_split_signal(self):
        parent_signal = SignalFactory.create()
        split_data = [
            {
                "text": "Child signal 1",
                'category': {'sub_category': self.subcategory}
            },
            {
                "text": "Child signal 2",
                'category': {'sub_category': self.subcategory}
            }
        ]
        Signal.actions.split(split_data, parent_signal)

        return parent_signal

    def test_split_get_split_signal(self):
        """ A GET /<signal_id>/split on a split signal should return a 200 with its
        children in the response body """
        signal = self._create_split_signal()
        response = self.client.get(self.split_endpoint.format(pk=signal.pk))

        self.assertEqual(200, response.status_code)
        json_response = response.json()

        self.assertEqual(2, len(json_response['children']))
        self.assertEqual("Child signal 1", json_response['children'][0]['text'])
        self.assertEqual("Child signal 2", json_response['children'][1]['text'])

        self.assertJsonSchema(self.post_split_schema, json_response)

    def test_split_get_not_split_signal(self):
        """ A GET /<signal_id>/split on a non-split signal should return a 404 """
        signal = SignalFactory.create()
        response = self.client.get(self.split_endpoint.format(pk=signal.pk))
        self.assertEqual(404, response.status_code)

    def test_split_post_split_signal(self):
        """ A POST /<signal_id>/split on an already updated signal should return a 412 """
        signal = self._create_split_signal()
        data = [{"text": "Child 1"}, {"text": "Child 2"}]
        response = self.client.post(self.split_endpoint.format(pk=signal.pk), data, format='json')
        self.assertEqual(412, response.status_code)
        self.assertEqual("Signal has already been split", response.json()["detail"])

    def test_child_cannot_be_split(self):
        """Child signals cannot themselves have children (i.e. not be split)."""
        response = self.client.post(
            self.split_endpoint.format(pk=self.signal_no_image.id),
            [
                {
                    'text': 'Child #1',
                    'category': {'sub_category': self.link_subcategory}
                },
                {
                    'text': 'Child #2',
                    'category': {'sub_category': self.link_subcategory}
                }
            ],
            format='json'
        )

        self.assertEqual(response.status_code, 201)

        data = response.json()
        self.assertEqual(len(data['children']), 2)
        self.assertJsonSchema(self.post_split_schema, data)

        # Try to split each of the children, should produce HTTP 412 pre-
        # condition failed.
        for item in data['children']:
            response = self.client.post(
                self.split_endpoint.format(pk=item['id']),
                [
                    {
                        'text': 'Child #1',
                        'category': {'sub_category': self.link_subcategory}
                    },
                    {
                        'text': 'Child #2',
                        'category': {'category_url': self.link_subcategory}
                    }
                ],
                format='json',
            )
            self.assertEqual(response.status_code, 412)

    def test_split_empty_data(self):
        self.assertEqual(Signal.objects.count(), 2)

        response = self.client.post(
            self.split_endpoint.format(pk=self.signal_no_image.id),
            None,
            format='json'
        )

        self.assertEqual(response.status_code, 400)
        self.assertEqual(
            response.json()['children'],
            "A signal can only be split into min 2 and max 3 signals"
        )

        self.assertEqual(Signal.objects.count(), 2)

    def test_split_less_than_min_data(self):
        self.assertEqual(Signal.objects.count(), 2)

        response = self.client.post(
            self.split_endpoint.format(pk=self.signal_no_image.id),
            [
                {
                    'text': 'Child #1',
                    'category': {'sub_category': self.link_subcategory}
                },
            ],
            format='json'
        )

        self.assertEqual(response.status_code, 400)
        self.assertEqual(
            response.json()['children'],
            'A signal can only be split into min 2 and max 3 signals'
        )

        self.assertEqual(Signal.objects.count(), 2)

    def test_split_more_than_max_data(self):
        self.assertEqual(Signal.objects.count(), 2)

        response = self.client.post(
            self.split_endpoint.format(pk=self.signal_no_image.id),
            [
                {
                    'text': 'Child #1',
                    'category': {'sub_category': self.link_subcategory}
                },
                {
                    'text': 'Child #2',
                    'category': {'category_url': self.link_subcategory}
                },
                {
                    'text': 'Child #3',
                    'category': {'sub_category': self.link_subcategory}
                },
                {
                    'text': 'Child #4',
                    'category': {'category_url': self.link_subcategory}
                },
            ],
            format='json'
        )

        self.assertEqual(response.status_code, 400)
        self.assertEqual(
            response.json()['children'],
            'A signal can only be split into min 2 and max 3 signals'
        )

        self.assertEqual(Signal.objects.count(), 2)

    def test_removed_from_category(self):
        after = timezone.now() - timedelta(minutes=10)
        querystring = urlencode({
            'category_slug': self.signal_no_image.category_assignment.category.slug,
            'after': after.isoformat()
        })
        endpoint = '{}?{}'.format(
            self.removed_from_category_endpoint,
            querystring
        )

        # The category has not been changed over the last 10 minutes
        response = self.client.get(endpoint, format='json')
        self.assertEqual(response.status_code, 200)

        data = response.json()
        self.assertEqual(data['count'], 0)

        # Change the category
        new_category = CategoryFactory.create()
        Signal.actions.update_category_assignment({'category': new_category}, self.signal_no_image)

        # Now we should get the signal_no_image in the response because we changed the category
        response = self.client.get(endpoint, format='json')
        self.assertEqual(response.status_code, 200)

        data = response.json()
        self.assertEqual(data['count'], 1)
        self.assertEqual(data['results'][0]['id'], self.signal_no_image.id)

    def test_removed_from_category_but_reassigned(self):
        after = timezone.now() - timedelta(minutes=10)
        querystring = urlencode({
            'category_slug': self.signal_no_image.category_assignment.category.slug,
            'after': after.isoformat()
        })
        endpoint = '{}?{}'.format(
            self.removed_from_category_endpoint,
            querystring
        )

        # The category has not been changed over the last 10 minutes
        response = self.client.get(endpoint, format='json')
        self.assertEqual(response.status_code, 200)

        data = response.json()
        self.assertEqual(data['count'], 0)

        # Change the category
        prev_category = self.signal_no_image.category_assignment.category
        new_category = CategoryFactory.create()
        Signal.actions.update_category_assignment({'category': new_category},
                                                  self.signal_no_image)
        Signal.actions.update_category_assignment({'category': prev_category},
                                                  self.signal_no_image)

        # Still should not get the signal_no_image in the response because we changed the category
        # back to the original category
        response = self.client.get(endpoint, format='json')
        self.assertEqual(response.status_code, 200)

        data = response.json()
        self.assertEqual(data['count'], 0)

    def test_removed_from_category_date_range(self):
        with freeze_time(timezone.now() - timedelta(minutes=5)):
            after = timezone.now() - timedelta(minutes=5)
            before = timezone.now() + timedelta(minutes=5)
            querystring = urlencode({
                'category_slug': self.signal_no_image.category_assignment.category.slug,
                'after': after.isoformat(),
                'before': before.isoformat()
            })
            endpoint = '{}?{}'.format(
                self.removed_from_category_endpoint,
                querystring
            )

            # Change the category
            new_category = CategoryFactory.create()
            Signal.actions.update_category_assignment({'category': new_category},
                                                      self.signal_no_image)

            # Now we should get the signal_no_image in the response because we changed the category
            response = self.client.get(endpoint, format='json')
            self.assertEqual(response.status_code, 200)

            data = response.json()
            self.assertEqual(data['count'], 1)
            self.assertEqual(data['results'][0]['id'], self.signal_no_image.id)

    def test_removed_from_category_out_of_date_range(self):
        after = timezone.now() - timedelta(minutes=5)
        before = timezone.now() + timedelta(minutes=5)
        querystring = urlencode({
            'category': self.signal_no_image.category_assignment.category.slug,
            'after': after.isoformat(),
            'before': before.isoformat()
        })
        endpoint = '{}?{}'.format(
            self.removed_from_category_endpoint,
            querystring
        )

        with freeze_time(timezone.now() - timedelta(minutes=10)):
            # Change the category
            new_category = CategoryFactory.create()
            Signal.actions.update_category_assignment({'category': new_category},
                                                      self.signal_no_image)

            # Now we should get the signal_no_image in the response because we changed the category
            response = self.client.get(endpoint, format='json')
            self.assertEqual(response.status_code, 200)

            data = response.json()
            self.assertEqual(data['count'], 0)

    def test_update_location_renders_correctly_in_history(self):
        """Test that location updates have correct description field in history.

        Valid addresses in SIA have:
        - coordinates and address
        - only cooordinates

        Furthermore locations without stadsdeel property should render as well.
        """
        detail_endpoint = self.detail_endpoint.format(pk=self.signal_no_image.id)

        # Prepare the data for the 3 types of Location updates
        update_location_json = os.path.join(THIS_DIR, 'request_data', 'update_location.json')
        with open(update_location_json, 'r') as f:
            data_with_address = json.load(f)
        data_no_address = copy.deepcopy(data_with_address)
        data_no_address['location']['address'] = {}
        data_no_address_no_stadsdeel = copy.deepcopy(data_no_address)
        data_no_address_no_stadsdeel['location']['stadsdeel'] = None

        history_endpoint = self.history_endpoint.format(pk=self.signal_no_image.id)
        # Test full location (address and coordinates) case:
        response = self.client.patch(detail_endpoint, data=data_with_address, format='json')
        self.assertEqual(response.status_code, 200)

        response = self.client.get(history_endpoint + '?what=UPDATE_LOCATION')
        response_data = response.json()
        self.assertEqual(len(response_data), 2)
        self.assertEqual(
            'Stadsdeel: Centrum\nDe Ruijterkade 36A\nAmsterdam',
            response_data[0]['description']
        )

        # Test no address case:
        response = self.client.patch(detail_endpoint, data=data_no_address, format='json')
        self.assertEqual(response.status_code, 200)

        response = self.client.get(history_endpoint + '?what=UPDATE_LOCATION')
        response_data = response.json()
        self.assertEqual(len(response_data), 3)
        self.assertIn(
            'Stadsdeel: Centrum',
            response_data[0]['description']
        )
        self.assertIn('52', response_data[0]['description'])  # no string compares on floats

        # Test no address and no address
        response = self.client.patch(
            detail_endpoint, data=data_no_address_no_stadsdeel, format='json')
        self.assertEqual(response.status_code, 200)

        response = self.client.get(history_endpoint + '?what=UPDATE_LOCATION')
        response_data = response.json()
        self.assertEqual(len(response_data), 4)
        self.assertNotIn(
            'Stadsdeel:',
            response_data[0]['description']
        )
        self.assertIn('52', response_data[0]['description'])  # no string compares on floats
        self.assertIn('Locatie is gepind op de kaart', response_data[0]['description'])

    @patch("signals.apps.api.v1.serializers.PrivateSignalSerializerList.create")
    def test_post_django_validation_error_to_drf_validation_error(self, mock):
        mock.side_effect = ValidationError('this is a test')

        response = self.client.post(self.list_endpoint, self.create_initial_data, format='json')
        self.assertEqual(response.status_code, 400)
        self.assertEqual(1, len(response.json()))
        self.assertEqual('this is a test', response.json()[0])

    @patch("signals.apps.api.v1.serializers.PrivateSignalSerializerDetail.update")
    def test_patch_django_validation_error_to_drf_validation_error(self, mock):
        detail_endpoint = self.detail_endpoint.format(pk=self.signal_no_image.id)

        # retrieve relevant fixture
        fixture_file = os.path.join(THIS_DIR, 'request_data', 'update_status.json')
        with open(fixture_file, 'r') as f:
            data = json.load(f)

        mock.side_effect = ValidationError('this is a test')

        response = self.client.patch(detail_endpoint, data, format='json')
        self.assertEqual(response.status_code, 400)
        self.assertEqual(1, len(response.json()))
        self.assertEqual('this is a test', response.json()[0])

    def test_patch_multiple_response_most_recent(self):
        """
        Signal returned from detail endpoint after PATCH must be up to date.
        """
        detail_endpoint = self.detail_endpoint.format(pk=self.signal_no_image.id)
        response = self.client.get(detail_endpoint)
        self.assertEqual(response.status_code, 200)
        response_data = response.json()

        cat_url_before = response_data['category']['category_url']
        state_before = response_data['status']['state']

        SOME_MESSAGE_A = 'SOME MESSAGE A'
        SOME_MESSAGE_B = 'SOME MESSAGE B'
        payload = {
            'status': {
                'state': workflow.BEHANDELING,  # StatusFactory always uses workflow.GEMELD
                'text': SOME_MESSAGE_A,
            },
            'category': {
                'sub_category': self.link_subcategory,
                'text': SOME_MESSAGE_B,
            }
        }

        response = self.client.patch(detail_endpoint, data=payload, format='json')
        self.assertEqual(response.status_code, 200)
        response_data = response.json()

        self.assertNotEqual(cat_url_before, response_data['category']['category_url'])
        self.assertEqual(SOME_MESSAGE_B, response.data['category']['text'])
        self.assertNotEqual(state_before, response_data['status']['state'])
        self.assertEqual(SOME_MESSAGE_A, response.data['status']['text'])

    def test_create_with_invalid_source_user(self):
        data = self.create_initial_data
        data['source'] = 'online'
        response = self.client.post(self.list_endpoint, data, format='json')

        self.assertEqual(400, response.status_code)
        self.assertEqual(response.json()['source'][0],
                         'Invalid source given for authenticated user')


class TestPrivateSignalAttachments(SIAReadWriteUserMixin, SignalsBaseApiTestCase):
    list_endpoint = '/signals/v1/private/signals/'
    detail_endpoint = list_endpoint + '{}'
    attachment_endpoint = detail_endpoint + '/attachments'
    test_host = 'http://testserver'

    def setUp(self):
        self.signal = SignalFactory.create()

        fixture_file = os.path.join(THIS_DIR, 'request_data', 'create_initial.json')
        with open(fixture_file, 'r') as f:
            self.create_initial_data = json.load(f)
        self.create_initial_data['source'] = 'valid-source'

        self.client.force_authenticate(user=self.sia_read_write_user)

    def test_image_upload(self):
        endpoint = self.attachment_endpoint.format(self.signal.id)
        image = SimpleUploadedFile('image.gif', small_gif, content_type='image/gif')

        response = self.client.post(endpoint, data={'file': image})

        self.assertEqual(response.status_code, 201)
        self.assertIsInstance(self.signal.attachments.first(), Attachment)
        self.assertIsInstance(self.signal.attachments.filter(is_image=True).first(), Attachment)

    def test_attachment_upload(self):
        endpoint = self.attachment_endpoint.format(self.signal.id)
        doc_upload = os.path.join(SIGNALS_TEST_DIR, 'sia-ontwerp-testfile.doc')

        with open(doc_upload, encoding='latin-1') as f:
            data = {"file": f}

            response = self.client.post(endpoint, data)

        self.assertEqual(response.status_code, 201)
        self.assertIsInstance(self.signal.attachments.first(), Attachment)
        self.assertIsNone(self.signal.attachments.filter(is_image=True).first())
        self.assertEqual(self.sia_read_write_user.email, self.signal.attachments.first().created_by)

    def test_create_has_attachments_false(self):
        response = self.client.post(self.list_endpoint, self.create_initial_data, format='json')
        self.assertEqual(response.status_code, 201)

        data = response.json()
        self.assertFalse(data['has_attachments'])

    def test_has_attachments_true(self):
        non_image_attachments = add_non_image_attachments(self.signal, 1)
        image_attachments = add_image_attachments(self.signal, 2)
        non_image_attachments += add_non_image_attachments(self.signal, 1)

        total_attachments = len(non_image_attachments) + len(image_attachments)

        endpoint = self.detail_endpoint.format(self.signal.pk)
        response = self.client.get(endpoint, format='json')
        self.assertEqual(response.status_code, 200)

        data = response.json()
        self.assertTrue(data['has_attachments'])

        attachment_endpoint = data['_links']['sia:attachments']['href']

        response = self.client.get(attachment_endpoint, format='json')
        self.assertEqual(response.status_code, 200)

        data = response.json()
        self.assertEqual(data['count'], total_attachments)
        self.assertEqual(len(data['results']), total_attachments)

        self.assertFalse(data['results'][0]['is_image'])
        self.assertEqual(self.test_host + non_image_attachments[0].file.url,
                         data['results'][0]['location'])

        self.assertTrue(data['results'][1]['is_image'])
        self.assertEqual(self.test_host + image_attachments[0].file.url,
                         data['results'][1]['location'])

        self.assertTrue(data['results'][2]['is_image'])
        self.assertEqual(self.test_host + image_attachments[1].file.url,
                         data['results'][2]['location'])

        self.assertFalse(data['results'][3]['is_image'])
        self.assertEqual(self.test_host + non_image_attachments[1].file.url,
                         data['results'][3]['location'])<|MERGE_RESOLUTION|>--- conflicted
+++ resolved
@@ -85,16 +85,10 @@
         fixture_file = os.path.join(THIS_DIR, 'request_data', 'create_initial.json')
         with open(fixture_file, 'r') as f:
             self.create_initial_data = json.load(f)
-<<<<<<< HEAD
 
         # Add a generated category
-        self.create_initial_data['category'] = {
-            'sub_category': self.link_subcategory,
-        }
         self.create_initial_data['source'] = 'valid-source'
-=======
         self.create_initial_data['category'] = {'category_url': self.link_subcategory}
->>>>>>> ec3ac1e1
 
         self.list_signals_schema = self.load_json_schema(
             os.path.join(THIS_DIR, 'json_schema', 'get_signals_v1_private_signals.json')
