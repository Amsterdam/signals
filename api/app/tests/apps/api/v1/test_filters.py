from datetime import timedelta
from random import shuffle

from django.contrib.gis.geos import MultiPolygon, Point, Polygon
from django.utils import timezone
from freezegun import freeze_time

<<<<<<< HEAD
from signals.apps.signals.models import Priority, SignalDepartments
from signals.apps.signals.workflow import BEHANDELING, GEMELD, ON_HOLD
from tests.apps.feedback.factories import FeedbackFactory
from tests.apps.signals.factories import (
=======
from signals.apps.feedback.factories import FeedbackFactory
from signals.apps.signals.factories import (
>>>>>>> 5216d281
    AreaFactory,
    CategoryAssignmentFactory,
    CategoryFactory,
    DepartmentFactory,
    NoteFactory,
    ParentCategoryFactory,
    SignalFactory,
    StatusFactory,
    TypeFactory
)
from signals.apps.signals.models import DirectingDepartments, Priority
from signals.apps.signals.workflow import BEHANDELING, GEMELD, ON_HOLD
from tests.test import SignalsBaseApiTestCase


class TestFilters(SignalsBaseApiTestCase):
    """ Tests filters on the private v1 list endpoint: /signals/v1/private/signals """
    SIGNALS_DISTRIBUTE_DAYS_CNT = 10
    SIGNALS_DISTRIBUTE_HOURS_CNT = 10
    SUBCATEGORY_CNT = 5
    LIST_ENDPOINT = '/signals/v1/private/signals/'

    signals = []
    sub_categories = []
    states = []

    @classmethod
    def _create_signals(cls):
        """
        Creates SIGNALS_DISTRIBUTE_DAYS_CNT signals. One per day backwards starting from yesterday
        current time.
        Creates SIGNALS_DISTRIBUTE_HOURS_CNT signals every hour backwards from now

        If today is Friday 16:00, and SIGNALS_DISTRIBUTE_DAYS_CNT and SIGNALS_DISTRIBUTE_HOURS_CNT
        are both set to 3, we will generate the following signals:
        - Per day: Thursday (yesterday) 16:00, Wednesday (day before yesterday) 16:00, Tuesday 16:00
        - Per hour: Friday 16:00 (now), Friday 15:00 (now minus 1 hour), Friday 14:00 (now minus 2h)
        """
        now = timezone.now()

        # Generate created/updated times for new signals.
        times = [now - timedelta(days=idx + 1)
                 for idx in range(cls.SIGNALS_DISTRIBUTE_DAYS_CNT)] + \
                [now - timedelta(hours=idx)
                 for idx in range(cls.SIGNALS_DISTRIBUTE_HOURS_CNT)]

        cls.states = 3 * [BEHANDELING] + 2 * [ON_HOLD] + (len(times) - 3 - 2) * [GEMELD]
        shuffle(cls.states)

        cls.sub_categories = [CategoryFactory.create() for _ in range(cls.SUBCATEGORY_CNT)]

        for idx, time in enumerate(times):
            with freeze_time(time):
                signal = SignalFactory.create()
                StatusFactory(_signal=signal, state=cls.states[idx])
                category_assignment = CategoryAssignmentFactory(_signal=signal,
                                                                category=cls.sub_categories[
                                                                    idx % len(cls.sub_categories)])
                signal.category_assignment = category_assignment
                signal.save()

                cls.signals.append(signal)

    @classmethod
    def setUpClass(cls):
        super().setUpClass()
        cls._create_signals()

    def setUp(self):
        self.signals = TestFilters.signals
        self.sub_categories = TestFilters.sub_categories
        self.states = TestFilters.states

    def _request_filter_signals(self, filter_params: dict):
        """ Does a filter request and returns the signal ID's present in the request """
        self.client.force_authenticate(user=self.superuser)
        resp = self.client.get(self.LIST_ENDPOINT, data=filter_params)

        self.assertEqual(200, resp.status_code)

        resp_json = resp.json()
        ids = [res["id"] for res in resp_json["results"]]

        self.assertEqual(resp_json["count"], len(ids))

        return ids

    def test_result_all(self):
        """ No filtering should return all """
        result_ids = self._request_filter_signals({})
        self.assertEqual(len(self.signals), len(result_ids))

    def test_filter_updated_after(self):
        """ Test updated_after """
        now = timezone.now()

        params = {"updated_after": now - timedelta(hours=4, minutes=30)}
        result_ids = self._request_filter_signals(params)

        # Expect 5 results. now, now - 1, now - 2, now - 3, now - 4 hours
        self.assertEqual(5, len(result_ids))

    def test_filter_updated_before(self):
        """ Test updated_before """
        now = timezone.now()

        params = {"updated_before": now - timedelta(hours=18)}
        result_ids = self._request_filter_signals(params)

        # Expect 10 results
        self.assertEqual(10, len(result_ids))

    def test_filter_created_after(self):
        """ Test created_after """
        now = timezone.now()

        params = {"created_after": now - timedelta(minutes=30)}
        result_ids = self._request_filter_signals(params)

        self.assertEqual(1, len(result_ids))

    def test_filter_created_before(self):
        """ Test created_before """
        now = timezone.now()

        params = {"created_before": now - timedelta(days=8, hours=12)}
        result_ids = self._request_filter_signals(params)

        self.assertEqual(2, len(result_ids))

    def test_filter_combined_no_results(self):
        """ Test combination of created_before and created_after, distinct sets """
        some_point_in_time = timezone.now() - timedelta(hours=3)

        params = {
            # Should return nothing. Sets are distinct, so no results
            "created_before": some_point_in_time - timedelta(minutes=1),
            "created_after": some_point_in_time + timedelta(minutes=1),
        }

        result_ids = self._request_filter_signals(params)
        self.assertEqual(0, len(result_ids))

    def test_filter_combined_with_one_result(self):
        """ Test combination of created_before and created_after, union contains one signal """
        some_point_in_time = timezone.now() - timedelta(hours=3)

        params = {
            # Should return one that is created at (or very close to) some_point_in_time
            "created_before": some_point_in_time + timedelta(minutes=2),
            "created_after": some_point_in_time - timedelta(minutes=2),
        }

        result_ids = self._request_filter_signals(params)
        self.assertEqual(1, len(result_ids))

    def test_filter_combined_with_all_results(self):
        """ Test combination of created_before and created_after, union contains all signals """
        now = timezone.now()

        params = {
            # Should return one that is created at (or very close to) some_point_in_time
            "created_before": now + timedelta(minutes=2),
            "created_after": now - timedelta(days=30),
        }

        result_ids = self._request_filter_signals(params)
        self.assertEqual(20, len(result_ids))

    def test_filter_categories_slug(self):
        """ Test multiple slugs. Should return all signals that appear in either of the categories
        (OR) """
        slugs = [self.sub_categories[0].slug, self.sub_categories[1].slug]
        params = {
            "category_slug": slugs
        }

        result_ids = self._request_filter_signals(params)

        expected_cnt = len(slugs) * (len(self.signals) // len(self.sub_categories)) + (
            len(slugs) if len(
                self.signals) % len(self.sub_categories) > len(slugs) else len(self.signals) % len(
                self.sub_categories))

        self.assertEqual(expected_cnt, len(result_ids))

    def test_filter_maincategories_slug(self):
        """ Test multiple slugs. Should return all signals that appear in either of the categories
        (OR) """
        slugs = [self.sub_categories[0].parent.slug,
                 self.sub_categories[1].parent.slug]
        params = {
            "maincategory_slug": slugs
        }

        result_ids = self._request_filter_signals(params)

        expected_cnt = len(slugs) * (len(self.signals) // len(self.sub_categories)) + (
            len(slugs) if len(
                self.signals) % len(self.sub_categories) > len(slugs) else len(self.signals) % len(
                self.sub_categories))

        self.assertEqual(expected_cnt, len(result_ids))

    def test_filter_all_statuses(self):
        """ Test set of all used statuses (in this class). Should return all signals """
        statuses = ['m', 'b', 'h']
        params = {"status": statuses}

        result_ids = self._request_filter_signals(params)
        self.assertEqual(len(self.signals), len(result_ids))

    def test_filter_statuses_separate(self):
        """ Test result sets of statuses separately, and combined. """
        params = {"status": ['m']}
        result_ids = self._request_filter_signals(params)
        self.assertEqual(self.states.count(GEMELD), len(result_ids))

        params = {"status": ['b']}
        result_ids = self._request_filter_signals(params)
        self.assertEqual(self.states.count(BEHANDELING), len(result_ids))

        params = {"status": ['h']}
        result_ids = self._request_filter_signals(params)
        self.assertEqual(self.states.count(ON_HOLD), len(result_ids))

        params = {"status": ['h', 'b']}
        result_ids = self._request_filter_signals(params)
        self.assertEqual(self.states.count(ON_HOLD) + self.states.count(BEHANDELING),
                         len(result_ids))

    def test_filter_feedback_not_received(self):
        feedback = FeedbackFactory.create(
            _signal=self.signals[0]
        )

        params = {'feedback': 'not_received'}
        result_ids = self._request_filter_signals(params)

        self.assertEqual(1, len(result_ids))
        self.assertEqual(feedback._signal_id, result_ids[0])

    def test_filter_feedback_positive_feedback(self):
        feedback = FeedbackFactory.create(
            _signal=self.signals[0],
            is_satisfied=True,
            submitted_at=timezone.now()
        )

        params = {'feedback': 'satisfied'}
        result_ids = self._request_filter_signals(params)

        self.assertEqual(1, len(result_ids))
        self.assertEqual(feedback._signal_id, result_ids[0])

    def test_filter_feedback_negative_feedback(self):
        feedback = FeedbackFactory.create(
            _signal=self.signals[0],
            is_satisfied=False,
            submitted_at=timezone.now()
        )

        params = {'feedback': 'not_satisfied'}
        result_ids = self._request_filter_signals(params)

        self.assertEqual(1, len(result_ids))
        self.assertEqual(feedback._signal_id, result_ids[0])

    def test_filter_feedback_multiple_last_positive(self):
        now = timezone.now()

        FeedbackFactory.create(
            _signal=self.signals[0],
            is_satisfied=False,
            submitted_at=now - timedelta(days=1)
        )

        feedback_positive = FeedbackFactory.create(
            _signal=self.signals[0],
            is_satisfied=True,
            submitted_at=now
        )

        params = {'feedback': 'not_satisfied'}
        result_ids = self._request_filter_signals(params)

        self.assertEqual(0, len(result_ids))

        params = {'feedback': 'satisfied'}
        result_ids = self._request_filter_signals(params)

        self.assertEqual(1, len(result_ids))
        self.assertEqual(feedback_positive._signal_id, result_ids[0])

    def test_filter_feedback_multiple_negative(self):
        now = timezone.now()

        FeedbackFactory.create(
            _signal=self.signals[0],
            is_satisfied=True,
            submitted_at=now - timedelta(days=1)
        )

        feedback_negative = FeedbackFactory.create(
            _signal=self.signals[0],
            is_satisfied=False,
            submitted_at=now
        )

        params = {'feedback': 'satisfied'}
        result_ids = self._request_filter_signals(params)
        self.assertEqual(0, len(result_ids))

        params = {'feedback': 'not_satisfied'}
        result_ids = self._request_filter_signals(params)

        self.assertEqual(1, len(result_ids))
        self.assertEqual(feedback_negative._signal_id, result_ids[0])

    def test_filter_feedback_multiple_latest_not_received(self):
        now = timezone.now()

        FeedbackFactory.create(
            _signal=self.signals[0],
            is_satisfied=True,
            submitted_at=now - timedelta(days=1)
        )

        feedback_negative = FeedbackFactory.create(
            _signal=self.signals[0]
        )

        params = {'feedback': 'not_satisfied'}
        result_ids = self._request_filter_signals(params)
        self.assertEqual(0, len(result_ids))

        params = {'feedback': 'satisfied'}
        result_ids = self._request_filter_signals(params)
        self.assertEqual(0, len(result_ids))

        params = {'feedback': 'not_received'}
        result_ids = self._request_filter_signals(params)

        self.assertEqual(1, len(result_ids))
        self.assertEqual(feedback_negative._signal_id, result_ids[0])

    def test_filter_source(self):
        result_ids = self._request_filter_signals({'source': 'online'})
        self.assertEqual(len(self.signals), len(result_ids))

    def test_filter_source_multiple_sources(self):
        acc_signals = SignalFactory.create_batch(5, source='ACC')

        result_ids = self._request_filter_signals({'source': 'online'})
        self.assertEqual(len(self.signals), len(result_ids))

        result_ids = self._request_filter_signals({'source': 'ACC'})
        self.assertEqual(len(acc_signals), len(result_ids))

    def test_filter_source_invalid_option(self):
        self.client.force_authenticate(user=self.superuser)
        resp = self.client.get(self.LIST_ENDPOINT, data={'source': 'invalid'})
        self.assertEqual(400, resp.status_code)
        self.assertEqual(resp.json()['source'][0],
                         'Selecteer een geldige keuze. invalid is geen beschikbare keuze.')

    def test_filter_maincategory_and_category_slugs(self):
        maincategory_slugs = [
            self.sub_categories[2].parent.slug,
            self.sub_categories[3].parent.slug
        ]

        category_slugs = [
            self.sub_categories[0].slug,
            self.sub_categories[1].slug
        ]

        params = {
            'maincategory_slug': maincategory_slugs,
            'category_slug': category_slugs
        }

        result_ids = self._request_filter_signals(params)
        self.assertEqual(16, len(result_ids))

    def test_filter_maincategory_and_category_slugs_not_a_unique_slug(self):
        parent_category = ParentCategoryFactory.create(name='not_unique')
        category = CategoryFactory.create(name='not_unique', parent=parent_category)

        SignalFactory.create(category_assignment__category=category)

        params = {
            'maincategory_slug': [parent_category.slug, ],
            'category_slug': [category.slug, ]
        }

        result_ids = self._request_filter_signals(params)
        self.assertEqual(1, len(result_ids))

    def test_filter_kind_parent_signal(self):
        """
        Filter Signals that are a parent Signal (2 parent Signals are created so we expect 2)
        """
        parent_one = SignalFactory.create()
        SignalFactory.create_batch(2, parent=parent_one)

        parent_two = SignalFactory.create()
        SignalFactory.create_batch(2, parent=parent_two)

        params = {'kind': 'parent_signal'}
        result_ids = self._request_filter_signals(params)
        self.assertEqual(2, len(result_ids))

    def test_filter_kind_no_parent_signal(self):
        """
        Filter Signals that are a parent Signal (None are created so we expect 0)
        """
        params = {'kind': 'parent_signal'}
        result_ids = self._request_filter_signals(params)
        self.assertEqual(0, len(result_ids))

    def test_filter_kind_child_signal(self):
        """
        Filter Signals that are a child Signal (3 child Signals are created so we expect 3)
        """
        parent_one = SignalFactory.create()
        SignalFactory.create_batch(1, parent=parent_one)

        parent_two = SignalFactory.create()
        SignalFactory.create_batch(2, parent=parent_two)

        params = {'kind': 'child_signal'}
        result_ids = self._request_filter_signals(params)
        self.assertEqual(3, len(result_ids))

    def test_filter_kind_no_child_signal(self):
        """
        Filter Signals that are a child Signal (None are created so we expect 0)
        """
        params = {'kind': 'child_signal'}
        result_ids = self._request_filter_signals(params)
        self.assertEqual(0, len(result_ids))

    def test_filter_kind_signal(self):
        """
        We expect only "normal" Signals
        """
        parent_one = SignalFactory.create()
        SignalFactory.create_batch(1, parent=parent_one)

        parent_two = SignalFactory.create()
        SignalFactory.create_batch(2, parent=parent_two)

        params = {'kind': 'signal'}
        result_ids = self._request_filter_signals(params)
        self.assertEqual(20, len(result_ids))

    def test_filter_kind_exclude_parent_signal(self):
        """
        We expect only "normal" and "child" Signals
        """
        parent_one = SignalFactory.create()
        SignalFactory.create_batch(1, parent=parent_one)

        parent_two = SignalFactory.create()
        SignalFactory.create_batch(2, parent=parent_two)

        params = {'kind': 'exclude_parent_signal'}
        result_ids = self._request_filter_signals(params)
        self.assertEqual(23, len(result_ids))

    def test_filter_directing_department_null(self):
        parent_one = SignalFactory.create()
        SignalFactory.create_batch(1, parent=parent_one)

        params = {'directing_department': 'null'}
        result_ids = self._request_filter_signals(params)
        self.assertEqual(1, len(result_ids))

    def test_filter_directing_department_null_with_other_relations(self):
        parent_one = SignalFactory.create()
        SignalFactory.create_batch(1, parent=parent_one)

        directing_departments = SignalDepartments.objects.create(
            _signal=parent_one,
            created_by='test@example.com',
            relation_type='routing'
        )
        directing_departments.save()

        params = {'directing_department': 'null'}
        result_ids = self._request_filter_signals(params)
        self.assertEqual(1, len(result_ids))

    def test_filter_directing_department_null_empty_directing(self):
        parent_one = SignalFactory.create()
        SignalFactory.create_batch(1, parent=parent_one)

        directing_departments = SignalDepartments.objects.create(
            _signal=parent_one,
            created_by='test@example.com',
            relation_type='directing'
        )
        directing_departments.save()

        params = {'directing_department': 'null'}
        result_ids = self._request_filter_signals(params)
        self.assertEqual(1, len(result_ids))

    def test_filter_directing_department(self):
        department = DepartmentFactory.create()

        parent_one = SignalFactory.create()
        SignalFactory.create_batch(1, parent=parent_one)

        directing_departments = SignalDepartments.objects.create(
            _signal=parent_one,
            created_by='test@example.com',
            relation_type='directing'
        )
        directing_departments.departments.add(department)
        directing_departments.save()
        parent_one.directing_departments_assignment = directing_departments
        parent_one.save()
        params = {'directing_department': department.code}
        result_ids = self._request_filter_signals(params)
        self.assertEqual(1, len(result_ids))

    def test_filter_directing_department_mixed(self):
        department = DepartmentFactory.create()

        parent_one = SignalFactory.create()
        SignalFactory.create_batch(1, parent=parent_one)

        directing_departments = SignalDepartments.objects.create(
            _signal=parent_one,
            created_by='test@example.com',
            relation_type='directing'
        )

        directing_departments.departments.add(department)
        directing_departments.save()

        parent_two = SignalFactory.create()
        SignalFactory.create_batch(2, parent=parent_two)

        params = {'directing_department': ['null', department.code]}
        result_ids = self._request_filter_signals(params)
        self.assertEqual(2, len(result_ids))

    def test_filter_category_id(self):
        """
        Test the category_id filter. When the ID of a category is know there is no need to filter by slug(s) we can just
        use the category_id to filter on.
        """
        params = {'category_id': [
            self.signals[0].category_assignment.category.id,
            self.signals[1].category_assignment.category.id,
        ]}
        result_ids = self._request_filter_signals(params)

        expected_cnt = len([
            signal for signal in self.signals if signal.category_assignment.category.id in params['category_id']
        ])
        self.assertEqual(expected_cnt, len(result_ids))


class TestPriorityFilter(SignalsBaseApiTestCase):
    LIST_ENDPOINT = '/signals/v1/private/signals/'

    def _request_filter_signals(self, filter_params: dict):
        """ Does a filter request and returns the signal ID's present in the request """
        self.client.force_authenticate(user=self.superuser)
        resp = self.client.get(self.LIST_ENDPOINT, data=filter_params)

        self.assertEqual(200, resp.status_code)

        resp_json = resp.json()
        ids = [res["id"] for res in resp_json["results"]]

        self.assertEqual(resp_json["count"], len(ids))

        return ids

    def setUp(self):
        self.priority_low = SignalFactory.create(priority__priority=Priority.PRIORITY_LOW)
        self.priority_high = SignalFactory.create(priority__priority=Priority.PRIORITY_HIGH)
        self.priority_normal = SignalFactory.create(priority__priority=Priority.PRIORITY_NORMAL)

    def test_priority_filter_single_value(self):
        """Test original filter behavior, is used in the wild, must work."""
        filter_params = {'priority': Priority.PRIORITY_LOW}
        self.assertEqual(
            self._request_filter_signals(filter_params),
            [self.priority_low.id]
        )

        # test all possibilities
        for signal in [self.priority_low, self.priority_normal, self.priority_high]:
            filter_params = {'priority': signal.priority.priority}
            self.assertEqual(
                self._request_filter_signals(filter_params),
                [signal.id]
            )

    def test_priority_filter_multiple_values(self):
        """Allow several priority values, see SIG-2187."""
        filter_params = {'priority': [
            Priority.PRIORITY_LOW,
            Priority.PRIORITY_NORMAL,
            Priority.PRIORITY_HIGH,
        ]}
        ids = set(self._request_filter_signals(filter_params))
        self.assertEqual(len(ids), 3)


class TestNoteKeywordFilter(SignalsBaseApiTestCase):
    LIST_ENDPOINT = '/signals/v1/private/signals/'

    def _request_filter_signals(self, filter_params: dict):
        """ Does a filter request and returns the signal ID's present in the request """
        self.client.force_authenticate(user=self.superuser)
        resp = self.client.get(self.LIST_ENDPOINT, data=filter_params)

        self.assertEqual(200, resp.status_code)

        resp_json = resp.json()
        ids = [res["id"] for res in resp_json["results"]]

        self.assertEqual(resp_json["count"], len(ids))

        return ids

    def setUp(self):
        self.keyword = 'KEYWORD'
        text_no_keyword = 'blah blah blah'
        text_with_keyword = f'blah blah blah {self.keyword} blah blah blah'

        self.signal_with_keyword = SignalFactory()
        NoteFactory(_signal=self.signal_with_keyword, text=text_no_keyword)
        NoteFactory(_signal=self.signal_with_keyword, text=text_no_keyword)
        NoteFactory(_signal=self.signal_with_keyword, text=text_with_keyword)
        NoteFactory(_signal=self.signal_with_keyword, text=text_with_keyword)

        self.signal_no_keyword = SignalFactory()
        NoteFactory(_signal=self.signal_with_keyword, text=text_no_keyword)

    def test_retrieve_signal_with_keyword(self):
        filter_params = {'note_keyword': self.keyword}
        ids = self._request_filter_signals(filter_params)
        self.assertEqual(ids, [self.signal_with_keyword.id])

        filter_params = {'note_keyword': 'NOT PRESENT'}
        ids = self._request_filter_signals(filter_params)
        self.assertEqual(ids, [])


class TestContactDetailsPresentFilter(SignalsBaseApiTestCase):
    SIGNALS_LIST_ENDPOINT = '/signals/v1/private/signals/'
    STORED_FILTERS_LIST_ENDPOINT = '/signals/v1/private/me/filters/'
    STORED_FILTERS_DETAIL_ENDPOINT = '/signals/v1/private/me/filters/{pk}'
    GEOGRAPHY_ENDPOINT = '/signals/v1/private/signals/geography'

    def _request_filter_signals(self, filter_params: dict):
        """ Does a filter request and returns the signal ID's present in the request """
        self.client.force_authenticate(user=self.superuser)
        resp = self.client.get(self.SIGNALS_LIST_ENDPOINT, data=filter_params)

        self.assertEqual(200, resp.status_code)

        resp_json = resp.json()
        ids = [res["id"] for res in resp_json["results"]]

        self.assertEqual(resp_json["count"], len(ids))

        return ids

    def _request_geo_filter_signals(self, filter_params: dict):
        """ Does a filter request and returns the signal ID's present in the request """
        self.client.force_authenticate(user=self.superuser)
        resp = self.client.get(self.GEOGRAPHY_ENDPOINT, data=filter_params)

        self.assertEqual(200, resp.status_code)

        resp_json = resp.json()
        ids = [res['properties']['id'] for res in resp_json['features']]

        self.assertEqual(len(resp_json['features']), len(ids))

        return ids

    def setUp(self):
        self.signal_anonymous = SignalFactory.create(reporter__phone='', reporter__email='')
        self.signal_has_email = SignalFactory.create(
            reporter__phone='', reporter__email='test@example.com')
        self.signal_has_phone = SignalFactory.create(
            reporter__phone='0123456789', reporter__email='')
        self.signal_has_both = SignalFactory.create(
            reporter__phone='0123456789', reporter__email='test@example.com')

    def test_contact_details_none(self):
        filter_params = {'contact_details': ['none']}
        ids = self._request_filter_signals(filter_params)

        self.assertEqual(len(ids), 1)
        self.assertEqual(set(ids), set([self.signal_anonymous.id]))

    def test_geo_contact_details_none(self):
        filter_params = {'contact_details': ['none']}
        ids = self._request_geo_filter_signals(filter_params)

        self.assertEqual(len(ids), 1)
        self.assertEqual(set(ids), set([self.signal_anonymous.id]))

    def test_contact_details_email(self):
        filter_params = {'contact_details': ['email']}
        ids = self._request_filter_signals(filter_params)

        self.assertEqual(len(ids), 2)
        self.assertEqual(set(ids), set([self.signal_has_email.id, self.signal_has_both.id]))

    def test_geo_contact_details_email(self):
        filter_params = {'contact_details': ['email']}
        ids = self._request_geo_filter_signals(filter_params)

        self.assertEqual(len(ids), 2)
        self.assertEqual(set(ids), set([self.signal_has_email.id, self.signal_has_both.id]))

    def test_contact_details_phone(self):
        filter_params = {'contact_details': ['phone']}
        ids = self._request_filter_signals(filter_params)

        self.assertEqual(len(ids), 2)
        self.assertEqual(set(ids), set([self.signal_has_phone.id, self.signal_has_both.id]))

    def test_geo_contact_details_phone(self):
        filter_params = {'contact_details': ['phone']}
        ids = self._request_geo_filter_signals(filter_params)

        self.assertEqual(len(ids), 2)
        self.assertEqual(set(ids), set([self.signal_has_phone.id, self.signal_has_both.id]))

    def test_contact_details_combination(self):
        filter_params = {'contact_details': ['none', 'email', 'phone']}
        ids = self._request_filter_signals(filter_params)
        geo_ids = self._request_geo_filter_signals(filter_params)

        self.assertEqual(len(ids), 4)
        self.assertEqual(len(geo_ids), 4)

    def test_contact_details_bad_inputs(self):
        BAD_INPUTS = [
            {'contact_details': ['GARBAGE']},  # not a choice
            {'contact_details': ['none', 'email', 'GARBAGE']},  # one bad choice
        ]

        for filter_params in BAD_INPUTS:
            self.client.force_authenticate(user=self.superuser)
            response = self.client.get(self.SIGNALS_LIST_ENDPOINT, data=filter_params)
            self.assertEqual(response.status_code, 400)

    def test_contact_details_store_and_retrieve(self):
        filter_name = 'Bewaarde contact details filter.'
        data = {
            'name': filter_name,
            'options': {
                'contact_details': ['none', 'email']
            }
        }

        # Store our filter for later use
        self.client.force_authenticate(user=self.superuser)
        response = self.client.post(self.STORED_FILTERS_LIST_ENDPOINT, data, format='json')

        self.assertEqual(201, response.status_code)
        response_data = response.json()
        pk = response_data['id']

        # Retrieve our filter and use it to filter signals
        response = self.client.get(self.STORED_FILTERS_DETAIL_ENDPOINT.format(pk=pk))
        self.assertEqual(response.status_code, 200)
        response_data = response.json()

        self.assertEqual(response_data['name'], filter_name)
        self.assertIn('contact_details', response_data['options'])
        self.assertEqual(
            set(response_data['options']['contact_details']), set(['none', 'email']))


class TestTypeFilter(SignalsBaseApiTestCase):
    SIGNALS_LIST_ENDPOINT = '/signals/v1/private/signals/'
    GEOGRAPHY_ENDPOINT = '/signals/v1/private/signals/geography'

    def setUp(self):
        self.signals = {
            'SIG': SignalFactory.create_batch(5),
            'REQ': SignalFactory.create_batch(3),
            'QUE': SignalFactory.create_batch(1),
            'COM': SignalFactory.create_batch(2),
            'MAI': SignalFactory.create_batch(4),
        }

        hours = 1
        for type_code in self.signals.keys():
            with freeze_time(timezone.now() + timedelta(hours=hours)):
                for signal in self.signals[type_code]:
                    TypeFactory.create(_signal=signal, name=type_code)
            hours += 1

    def test_filter_single_type(self):
        self.client.force_authenticate(user=self.superuser)

        for filter_option in self.signals:
            response = self.client.get(self.SIGNALS_LIST_ENDPOINT, data={'type': [filter_option]})

            self.assertEqual(200, response.status_code)

            response_data = response.json()
            self.assertEqual(response_data['count'], len(self.signals[filter_option]))

            signal_ids = [signal.id for signal in self.signals[filter_option]]
            response_ids = [response_item['id'] for response_item in response_data['results']]
            response_type_codes = [response_item['type']['code'] for response_item in response_data['results']]

            self.assertEqual(len(signal_ids), len(response_ids))
            self.assertEqual(set(signal_ids), set(response_ids))
            self.assertEqual(1, len(set(response_type_codes)))
            self.assertEqual({filter_option}, set(response_type_codes))

    def test_filter_geo_single_type(self):
        self.client.force_authenticate(user=self.superuser)

        for filter_option in self.signals:
            response = self.client.get(self.GEOGRAPHY_ENDPOINT, data={'type': [filter_option]})

            self.assertEqual(200, response.status_code)

            response_data = response.json()
            self.assertEqual(len(response_data['features']), len(self.signals[filter_option]))

            signal_ids = [signal.id for signal in self.signals[filter_option]]
            response_ids = [response_item['properties']['id'] for response_item in response_data['features']]

            self.assertEqual(len(signal_ids), len(response_ids))
            self.assertEqual(set(signal_ids), set(response_ids))

    def test_filter_multiple_types(self):
        self.client.force_authenticate(user=self.superuser)

        type_codes = ['COM', 'REQ']
        response = self.client.get(self.SIGNALS_LIST_ENDPOINT, data={'type': type_codes})
        self.assertEqual(200, response.status_code)

        response_data = response.json()
        self.assertEqual(response_data['count'], len(self.signals['COM']) + len(self.signals['REQ']))

        signal_ids = [signal.id for signal in self.signals['COM']] + [signal.id for signal in self.signals['REQ']]
        response_ids = [response_item['id'] for response_item in response_data['results']]
        response_type_codes = [response_item['type']['code'] for response_item in response_data['results']]

        self.assertEqual(len(signal_ids), len(response_ids))
        self.assertEqual(set(signal_ids), set(response_ids))
        self.assertEqual(2, len(set(response_type_codes)))
        self.assertEqual(set(type_codes), set(response_type_codes))

    def test_filter_geo_multiple_types(self):
        self.client.force_authenticate(user=self.superuser)

        type_codes = ['COM', 'REQ']
        response = self.client.get(self.GEOGRAPHY_ENDPOINT, data={'type': type_codes})
        self.assertEqual(200, response.status_code)

        response_data = response.json()
        self.assertEqual(len(response_data['features']), len(self.signals['COM']) + len(self.signals['REQ']))

        signal_ids = [signal.id for signal in self.signals['COM']] + [signal.id for signal in self.signals['REQ']]
        response_ids = [response_item['properties']['id'] for response_item in response_data['features']]

        self.assertEqual(len(signal_ids), len(response_ids))
        self.assertEqual(set(signal_ids), set(response_ids))


class TestAreaFilter(SignalsBaseApiTestCase):
    LIST_ENDPOINT = '/signals/v1/private/signals/'

    def _request_filter_signals(self, filter_params: dict):
        """ Does a filter request and returns the signal ID's present in the request """
        self.client.force_authenticate(user=self.superuser)
        resp = self.client.get(self.LIST_ENDPOINT, data=filter_params)

        self.assertEqual(200, resp.status_code)

        resp_json = resp.json()
        ids = [res["id"] for res in resp_json["results"]]

        self.assertEqual(resp_json["count"], len(ids))

        return ids

    def setUp(self):
        geometry = MultiPolygon([Polygon.from_bbox([4.877157, 52.357204, 4.929686, 52.385239])], srid=4326)
        self.pt_in_center = Point(4.88, 52.36)
        self.pt_out_center = Point(6, 53)

        self.area = AreaFactory.create(geometry=geometry, name='Centrum', code='centrum', _type__code='district')
        SignalFactory.create(
            location__geometrie=self.pt_in_center,
            location__area_code=self.area.code,
            location__area_type_code=self.area._type.code,
        )
        SignalFactory.create(location__geometrie=self.pt_out_center)

    def test_filter_areas(self):
        # all
        result_ids = self._request_filter_signals({})
        self.assertEqual(2, len(result_ids))
        # filter on type_code or area code
        result_ids = self._request_filter_signals({'area_type_code': 'district'})
        self.assertEqual(2, len(result_ids))
        # filter on type_code or area code
        result_ids = self._request_filter_signals({'area_code': self.area.code})
        self.assertEqual(2, len(result_ids))
        # filter on both
        result_ids = self._request_filter_signals({'area_type_code': 'district', 'area_code': self.area.code})
        self.assertEqual(1, len(result_ids))


class TestParentSignalFilter(SignalsBaseApiTestCase):
    LIST_ENDPOINT = '/signals/v1/private/signals/'

    def _request_filter_signals(self, filter_params: dict):
        """ Does a filter request and returns the signal ID's present in the request """
        self.client.force_authenticate(user=self.superuser)
        resp = self.client.get(self.LIST_ENDPOINT, data=filter_params)

        self.assertEqual(200, resp.status_code)

        resp_json = resp.json()
        ids = [res["id"] for res in resp_json["results"]]

        self.assertEqual(resp_json["count"], len(ids))

        return ids

    def test_retrieve_all_parents_with_changes_in_children(self):
        now = timezone.now()
        with freeze_time(now - timedelta(hours=1)):
            parent_signal = SignalFactory()

        with freeze_time(now):
            SignalFactory(parent=parent_signal)

        filter_params = {'has_changed_children': True}
        ids = self._request_filter_signals(filter_params)
        self.assertEqual(len(ids), 1)
        self.assertEqual(ids, [parent_signal.id])

    def test_retrieve_all_parents_with_no_changes_in_children(self):
        now = timezone.now()
        with freeze_time(now - timedelta(hours=1)):
            parent_signal = SignalFactory()

        with freeze_time(now):
            SignalFactory(parent=parent_signal)

        with freeze_time(now + timedelta(hours=1)):
            parent_signal.save()

        filter_params = {'has_changed_children': 'False'}
        ids = self._request_filter_signals(filter_params)
        self.assertEqual(len(ids), 1)
        self.assertEqual(ids, [parent_signal.id])

    def test_retrieve_mixed_signals(self):
        # A bunch of normal signals that should never be retrieved by this filter
        SignalFactory.create_batch(5)

        now = timezone.now()
        with freeze_time(now - timedelta(hours=1)):
            parents_with_changes = SignalFactory.create_batch(3)
            parents_without_changes = SignalFactory.create_batch(2)

        with freeze_time(now):
            for parent_signal in parents_with_changes:
                SignalFactory(parent=parent_signal)

            for parent_signal in parents_without_changes:
                SignalFactory(parent=parent_signal)

        with freeze_time(now + timedelta(hours=1)):
            for parent_signal in parents_without_changes:
                parent_signal.save()

        filter_params = {'has_changed_children': True}
        ids = self._request_filter_signals(filter_params)
        self.assertEqual(len(ids), len(parents_with_changes))
        self.assertEqual(set(ids), set([parent_signal.id for parent_signal in parents_with_changes]))

        filter_params = {'has_changed_children': False}
        ids = self._request_filter_signals(filter_params)
        self.assertEqual(len(ids), len(parents_without_changes))
        self.assertEqual(set(ids), set([parent_signal.id for parent_signal in parents_without_changes]))

    def test_retrieve_multiple(self):
        now = timezone.now()
        with freeze_time(now - timedelta(hours=1)):
            parents_with_changes = SignalFactory.create_batch(3)
            parents_without_changes = SignalFactory.create_batch(2)

        with freeze_time(now):
            for parent_signal in parents_with_changes:
                SignalFactory(parent=parent_signal)

            for parent_signal in parents_without_changes:
                SignalFactory(parent=parent_signal)

        with freeze_time(now + timedelta(hours=1)):
            for parent_signal in parents_without_changes:
                parent_signal.save()

        filter_params = {'has_changed_children': ['true', 0]}
        ids = self._request_filter_signals(filter_params)
        self.assertEqual(len(ids), len(parents_with_changes) + len(parents_without_changes))<|MERGE_RESOLUTION|>--- conflicted
+++ resolved
@@ -5,15 +5,8 @@
 from django.utils import timezone
 from freezegun import freeze_time
 
-<<<<<<< HEAD
-from signals.apps.signals.models import Priority, SignalDepartments
-from signals.apps.signals.workflow import BEHANDELING, GEMELD, ON_HOLD
-from tests.apps.feedback.factories import FeedbackFactory
-from tests.apps.signals.factories import (
-=======
 from signals.apps.feedback.factories import FeedbackFactory
 from signals.apps.signals.factories import (
->>>>>>> 5216d281
     AreaFactory,
     CategoryAssignmentFactory,
     CategoryFactory,
@@ -24,7 +17,7 @@
     StatusFactory,
     TypeFactory
 )
-from signals.apps.signals.models import DirectingDepartments, Priority
+from signals.apps.signals.models import Priority, SignalDepartments
 from signals.apps.signals.workflow import BEHANDELING, GEMELD, ON_HOLD
 from tests.test import SignalsBaseApiTestCase
 
