--- conflicted
+++ resolved
@@ -36,11 +36,12 @@
     SignalFactoryWithImage,
     StatusMessageTemplateFactory
 )
-<<<<<<< HEAD
-from tests.test import SIAReadWriteUserMixin, SIAWriteUserMixin, SignalsBaseApiTestCase
-=======
-from tests.test import SIAReadUserMixin, SIAReadWriteUserMixin, SignalsBaseApiTestCase
->>>>>>> dad419d4
+from tests.test import (
+    SIAReadUserMixin,
+    SIAReadWriteUserMixin,
+    SIAWriteUserMixin,
+    SignalsBaseApiTestCase
+)
 
 THIS_DIR = os.path.dirname(__file__)
 SIGNALS_TEST_DIR = os.path.join(os.path.split(THIS_DIR)[0], 'signals')
@@ -2031,7 +2032,6 @@
         self.assertJsonSchema(self.create_attachment_schema, response.json())
 
         attachment = Attachment.objects.last()
-<<<<<<< HEAD
         self.assertEquals("application/msword", attachment.mimetype)
 
 
@@ -2099,8 +2099,6 @@
         self.assertEquals(self.gebied_response["buurt"]["code"], signal.location.buurt_code)
         self.assertEquals(self.gebied_response["stadsdeel"]["code"], signal.location.stadsdeel)
         self.assertEquals(self.gebied_response, signal.location.extra_properties['gebieden'])
-=======
-        self.assertEqual("application/msword", attachment.mimetype)
 
 
 class TestPrivateCategoryStatusMessages(SIAReadWriteUserMixin, SignalsBaseApiTestCase):
@@ -2262,5 +2260,4 @@
         self.assertEqual(1, len(response_data))
 
         self.assertEqual(0, response_data[0]['order'])
-        self.assertEqual(message_1.pk, response_data[0]['pk'])
->>>>>>> dad419d4
+        self.assertEqual(message_1.pk, response_data[0]['pk'])