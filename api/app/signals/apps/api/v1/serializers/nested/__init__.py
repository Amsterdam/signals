--- conflicted
+++ resolved
@@ -31,9 +31,6 @@
     '_NestedSplitSignalSerializer',
     '_NestedTypeModelSerializer',
     '_NestedDepartmentModelSerializer',
-<<<<<<< HEAD
     '_NestedUserModelSerializer',
-=======
     '_NestedPublicDepartmentSerializer',
->>>>>>> 5216d281
 )