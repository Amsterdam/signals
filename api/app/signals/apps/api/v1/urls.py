from urllib.parse import urlparse

from django.urls import include, path, resolve

from signals.apps.api.v1.routers import SignalsRouterVersion1
from signals.apps.api.v1.views import (
    ChildCategoryViewSet,
    GeneratePdfView,
    NamespaceView,
    ParentCategoryViewSet,
    PrivateSignalAttachmentsViewSet,
    PrivateSignalSplitViewSet,
    PrivateSignalViewSet,
    PublicSignalAttachmentsViewSet,
    PublicSignalViewSet,
    SignalCategoryRemovedAfterViewSet,
    StatusMessageTemplatesViewSet,
    StoredSignalFilterViewSet
)
from signals.apps.feedback.views import FeedbackViewSet, StandardAnswerViewSet
from signals.apps.signals.models import Category

# API Version 1
signal_router_v1 = SignalsRouterVersion1()

signal_router_v1.register(
    r'public/terms/categories',
    ParentCategoryViewSet,
    basename='category'
)

signal_router_v1.register(
    r'private/signals',
    PrivateSignalViewSet,
    basename='private-signals'
)

signal_router_v1.register(
    r'public/signals',
    PublicSignalViewSet,
    basename='public-signals'
)

signal_router_v1.register(
    r'public/feedback/standard_answers',
    StandardAnswerViewSet,
    basename='feedback-standard-answers'
)

signal_router_v1.register(
    r'public/feedback/forms',
    FeedbackViewSet,
    basename='feedback-forms'
)

signal_router_v1.register(
    r'private/me/filters',
    StoredSignalFilterViewSet,
    basename='stored-signal-filters'
)

# Status message templates are only editable via the private API
signal_router_v1.urls.append(
    path(
        'private/terms/categories/<str:slug>/sub_categories/<str:sub_slug>/status-message-templates',  # noqa
        StatusMessageTemplatesViewSet.as_view({
            'get': 'retrieve', 'post': 'create'
         }),
        name='private-status-message-templates-child'
    )
)
signal_router_v1.urls.append(
    path(
        'private/terms/categories/<str:slug>/status-message-templates',
<<<<<<< HEAD
        StatusMessageTemplatesViewSet.as_view({
            'get': 'retrieve', 'post': 'update'
=======
        v1_private_views.StatusMessageTemplatesViewSet.as_view({
            'get': 'retrieve', 'post': 'create'
>>>>>>> 6d4fa74b
        }),
        name='private-status-message-templates-parent'
    )
)

# Private split
signal_router_v1.urls.append(
    path(
        'private/signals/<int:pk>/split',
        PrivateSignalSplitViewSet.as_view({'get': 'retrieve', 'post': 'create'}),
        name='private-signals-split'
    )
)

# Private attachments
signal_router_v1.urls.append(
    path(
        'private/signals/<int:pk>/attachments',
        PrivateSignalAttachmentsViewSet.as_view({'get': 'list', 'post': 'create'}),
        name='private-signals-attachments'
    )
)

# Public attachments
signal_router_v1.urls.append(
    path(
        'public/signals/<str:signal_id>/attachments',
        PublicSignalAttachmentsViewSet.as_view({'post': 'create'}),
        name='public-signals-attachments'
    )
)

# Appending extra url route for sub category detail endpoint.
signal_router_v1.urls.append(
    path(
        'public/terms/categories/<str:slug>/sub_categories/<str:sub_slug>',
        ChildCategoryViewSet.as_view({'get': 'retrieve'}),
        name='category-detail'
    )
)

# PDF

# New PDF route according to the correct URL convention
signal_router_v1.urls.append(
    path(
        'private/signals/<int:pk>/pdf',
        GeneratePdfView.as_view(),
        name='signal-pdf-download'
    )
)

signal_router_v1.urls.append(
    path(
        'relations',
        NamespaceView.as_view(),
        name='signal-namespace'
    )
)

signal_router_v1.urls.append(
    path(
        'private/signals/category/removed',
        SignalCategoryRemovedAfterViewSet.as_view({'get': 'list'}),
        name='signal-category-changed-since'
    )
)

# V1 disabled for now
#
# signal_router_v1.urls.append(
#     path(
#         'public/category/prediction',
#         v1_public_views.MLPredictCategoryView.as_view({'get': 'retrieve'}),
#         name='ml-predict-category'
#     )
# )

urlpatterns = [
    path('v1/', include(signal_router_v1.urls)),
]


def category_from_url(url: str):
    view, args, kwargs = resolve(
        (urlparse(url)).path
    )
    category = Category.objects.get(
        slug=kwargs['sub_slug'],
        parent__slug=kwargs['slug'],
    )
    return category<|MERGE_RESOLUTION|>--- conflicted
+++ resolved
@@ -72,13 +72,8 @@
 signal_router_v1.urls.append(
     path(
         'private/terms/categories/<str:slug>/status-message-templates',
-<<<<<<< HEAD
         StatusMessageTemplatesViewSet.as_view({
-            'get': 'retrieve', 'post': 'update'
-=======
-        v1_private_views.StatusMessageTemplatesViewSet.as_view({
             'get': 'retrieve', 'post': 'create'
->>>>>>> 6d4fa74b
         }),
         name='private-status-message-templates-parent'
     )
