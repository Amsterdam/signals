from django.conf import settings
from rest_framework import exceptions
from rest_framework.permissions import BasePermission, DjangoModelPermissions

from signals.apps.services.domain.signal_permission import SignalPermissionService


class SIABasePermission(BasePermission):
    perms_map = {
        'GET': [],
        'OPTIONS': [],
        'HEAD': [],
        'POST': [],
        'PUT': [],
        'PATCH': [],
        'DELETE': [],
    }

    def _skip_permission_check(self):
        """
        The feature flag can be used to disable the permission, by default it is enabled
        So if we need to skip it we need to inverse the feature_flag setting
        """
        flag = 'PERMISSION_{}'.format(self.__class__.__name__.upper())
        return not settings.FEATURE_FLAGS[flag] if flag in settings.FEATURE_FLAGS else False

    def get_required_permissions(self, method):
        if method not in self.perms_map:
            raise exceptions.MethodNotAllowed(method)

        return self.perms_map[method]

    def has_permission(self, request, *args, **kwargs):
        if request.user:
            if self._skip_permission_check():
                return True

            perms = self.get_required_permissions(method=request.method)
            return request.user.has_perms(perms)
        else:
            return False


class SIAPermissions(SIABasePermission):
    perms_map = {
        'GET': ['signals.sia_read'],
        'OPTIONS': [],
        'HEAD': [],
        'POST': ['signals.sia_write'],
        'PUT': ['signals.sia_write'],
        'PATCH': ['signals.sia_write'],
        'DELETE': ['signals.sia_write'],
    }


class SignalCreateInitialPermission(SIABasePermission):
    perms_map = {
        'GET': ['signals.sia_read'],
        'OPTIONS': [],
        'HEAD': [],
        'POST': ['signals.sia_write', 'signals.sia_signal_create_initial'],
        'PUT': ['signals.sia_write'],
        'PATCH': ['signals.sia_write'],
    }


class SignalCreateNotePermission(SIABasePermission):
    perms_map = {
        'GET': ['signals.sia_read'],
        'OPTIONS': [],
        'HEAD': [],
        'PUT': ['signals.sia_write', 'signals.sia_signal_create_note'],
        'PATCH': ['signals.sia_write', 'signals.sia_signal_create_note'],
    }


class SignalChangeStatusPermission(SIABasePermission):
    perms_map = {
        'GET': ['signals.sia_read'],
        'OPTIONS': [],
        'HEAD': [],
        'PUT': ['signals.sia_write', 'signals.sia_signal_change_status'],
        'PATCH': ['signals.sia_write', 'signals.sia_signal_change_status'],
    }


class SignalChangeCategoryPermission(SIABasePermission):
    perms_map = {
        'GET': ['signals.sia_read'],
        'OPTIONS': [],
        'HEAD': [],
        'PUT': ['signals.sia_write', 'signals.sia_signal_change_category'],
        'PATCH': ['signals.sia_write', 'signals.sia_signal_change_category'],
    }


class ModelWritePermissions(DjangoModelPermissions):
    """
    In SIA we have binary permissions instead of the default add, change, delete permissions
    provided by Django.

    The 2 permissions are:
        * sia_read
        * sia_{model_name}_write
    """
    perms_map = {
        'GET': ['signals.sia_read'],
        'OPTIONS': [],
        'HEAD': [],
        'POST': ['%(app_label)s.sia_%(model_name)s_write'],
        'PUT': ['%(app_label)s.sia_%(model_name)s_write'],
        'PATCH': ['%(app_label)s.sia_%(model_name)s_write'],
        'DELETE': ['%(app_label)s.sia_%(model_name)s_write'],
    }


class SignalViewObjectPermission(DjangoModelPermissions):
    permission_service = SignalPermissionService()

    def has_object_permission(self, request, view, obj):
        if request.user.is_superuser or request.user.has_perm('signals.sia_can_view_all_categories'):  # noqa
            return True

        read_permisson = (
            self.permission_service.has_permission_via_category(request.user, obj) or
            self.permission_service.has_permission_via_routing(request.user, obj)
        )

<<<<<<< HEAD
        return bool(has_category_read_permission) and request.user.has_perm('signals.sia_read')


class SIAReportPermissions(SIABasePermission):
    perms_map = {
        'GET': ['signals.sia_signal_report'],
        'OPTIONS': [],
        'HEAD': []
    }
=======
        return read_permisson and request.user.has_perm('signals.sia_read')
>>>>>>> e3ec80ac
<|MERGE_RESOLUTION|>--- conflicted
+++ resolved
@@ -126,8 +126,7 @@
             self.permission_service.has_permission_via_routing(request.user, obj)
         )
 
-<<<<<<< HEAD
-        return bool(has_category_read_permission) and request.user.has_perm('signals.sia_read')
+        return read_permisson and request.user.has_perm('signals.sia_read')
 
 
 class SIAReportPermissions(SIABasePermission):
@@ -135,7 +134,4 @@
         'GET': ['signals.sia_signal_report'],
         'OPTIONS': [],
         'HEAD': []
-    }
-=======
-        return read_permisson and request.user.has_perm('signals.sia_read')
->>>>>>> e3ec80ac
+    }