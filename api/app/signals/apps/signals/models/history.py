--- conflicted
+++ resolved
@@ -45,16 +45,12 @@
             return f'Type gewijzigd naar: {_history_translated_action(self.extra)}'
         elif self.what == 'UPDATE_DIRECTING_DEPARTMENTS_ASSIGNMENT':
             extra = self.extra or 'Verantwoordelijke afdeling'
-<<<<<<< HEAD
-            return f'Regie voerende afdeling/afdelingen gewijzigd naar: {extra}'
+            return f'Regie gewijzigd naar: {extra}'
         elif self.what == 'UPDATE_ROUTING_ASSIGNMENT':
             extra = self.extra or 'Verantwoordelijke afdeling (routering)'
             return f'Routering: afdeling/afdelingen gewijzigd naar: {extra}'
         elif self.what == 'UPDATE_USER_ASSIGNMENT':
             return f'Melding toewijzing gewijzigd naar: {self.extra}'
-=======
-            return f'Regie gewijzigd naar: {extra}'
->>>>>>> f040cf9e
         elif self.what == 'CHILD_SIGNAL_CREATED':
             return 'Deelmelding toegevoegd'
         elif self.what == 'UPDATE_SLA':
