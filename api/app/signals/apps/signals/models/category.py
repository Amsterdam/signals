from django.contrib.gis.db import models
from django.core.exceptions import ValidationError
from django.utils.text import slugify


class Category(models.Model):
    HANDLING_A3DMC = 'A3DMC'
    HANDLING_A3DEC = 'A3DEC'
    HANDLING_A3WMC = 'A3WMC'
    HANDLING_A3WEC = 'A3WEC'
    HANDLING_I5DMC = 'I5DMC'
    HANDLING_STOPEC = 'STOPEC'
    HANDLING_KLOKLICHTZC = 'KLOKLICHTZC'
    HANDLING_GLADZC = 'GLADZC'
    HANDLING_A3DEVOMC = 'A3DEVOMC'
    HANDLING_WS1EC = 'WS1EC'
    HANDLING_WS2EC = 'WS2EC'
    HANDLING_REST = 'REST'
    HANDLING_CHOICES = (
        (HANDLING_A3DMC, HANDLING_A3DMC),
        (HANDLING_A3DEC, HANDLING_A3DEC),
        (HANDLING_A3WMC, HANDLING_A3WMC),
        (HANDLING_A3WEC, HANDLING_A3WEC),
        (HANDLING_I5DMC, HANDLING_I5DMC),
        (HANDLING_STOPEC, HANDLING_STOPEC),
        (HANDLING_KLOKLICHTZC, HANDLING_KLOKLICHTZC),
        (HANDLING_GLADZC, HANDLING_GLADZC),
        (HANDLING_A3DEVOMC, HANDLING_A3DEVOMC),
        (HANDLING_WS1EC, HANDLING_WS1EC),
        (HANDLING_WS2EC, HANDLING_WS2EC),
        (HANDLING_REST, HANDLING_REST),
    )

    parent = models.ForeignKey('signals.Category',
                               related_name='children',
                               on_delete=models.PROTECT,
                               null=True)
    slug = models.SlugField()
    name = models.CharField(max_length=255)
    handling = models.CharField(max_length=20, choices=HANDLING_CHOICES, default=HANDLING_REST)
    departments = models.ManyToManyField('signals.Department')
    is_active = models.BooleanField(default=True)

    # Permission needed to access signals from this category (if user does not operate under the
    # SIA_ALL_CATEGORIES permission)
    permission = models.ForeignKey('auth.Permission',
                                   related_name='categories',
                                   on_delete=models.SET_NULL,
                                   null=True)

    class Meta:
        ordering = ('name',)
        unique_together = ('parent', 'slug',)
        verbose_name_plural = 'Categories'

    def __str__(self):
        """String representation."""
        return '{name}{parent}'.format(name=self.name,
                                       parent=" ({})".format(
                                           self.parent.name) if self.parent else ""
                                       )

    def is_parent(self):
        return self.children.exists()

    def is_child(self):
        return self.parent is not None

    def _validate(self):
        if self.is_parent() and self.is_child() or self.is_child() and self.parent.is_child():
            raise ValidationError('Category hierarchy can only go one level deep')

    def save(self, *args, **kwargs):
<<<<<<< HEAD
        old_slug = self.slug
=======
        self._validate()
>>>>>>> a8dc9602
        self.slug = slugify(self.name)

        # Update permission name if new or category name updated
        if self.permission is not None and (old_slug != self.slug or not self.permission.name):
            self.permission.name = 'Category access - ' + self.name
            self.permission.save()

        super().save(*args, **kwargs)<|MERGE_RESOLUTION|>--- conflicted
+++ resolved
@@ -33,7 +33,7 @@
 
     parent = models.ForeignKey('signals.Category',
                                related_name='children',
-                               on_delete=models.PROTECT,
+                               on_delete=models.SET_NULL,
                                null=True)
     slug = models.SlugField()
     name = models.CharField(max_length=255)
@@ -71,11 +71,9 @@
             raise ValidationError('Category hierarchy can only go one level deep')
 
     def save(self, *args, **kwargs):
-<<<<<<< HEAD
+        self._validate()
+
         old_slug = self.slug
-=======
-        self._validate()
->>>>>>> a8dc9602
         self.slug = slugify(self.name)
 
         # Update permission name if new or category name updated
