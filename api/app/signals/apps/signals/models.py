import copy
import imghdr
import logging
import uuid

from django.conf import settings
from django.contrib.gis.db import models
from django.contrib.gis.gdal import CoordTransform, SpatialReference
from django.contrib.postgres.fields import ArrayField, JSONField
from django.contrib.sites.models import Site
from django.core.exceptions import ValidationError
from django.utils.text import slugify
from imagekit import ImageSpec
from imagekit.cachefiles import ImageCacheFile
from imagekit.processors import ResizeToFit
from swift.storage import SwiftStorage

from signals.apps.signals import workflow
from signals.apps.signals.managers import SignalManager
from signals.apps.signals.workflow import STATUS_CHOICES

logger = logging.getLogger(__name__)


class CreatedUpdatedModel(models.Model):
    created_at = models.DateTimeField(editable=False, auto_now_add=True)
    updated_at = models.DateTimeField(editable=False, auto_now=True)

    class Meta:
        abstract = True


class Buurt(models.Model):
    ogc_fid = models.IntegerField(primary_key=True)
    id = models.CharField(max_length=14)
    vollcode = models.CharField(max_length=4)
    naam = models.CharField(max_length=40)
    wkb_geometry = models.PolygonField(srid=4326, null=True)

    class Meta:
        db_table = 'buurt_simple'
        managed = False


class Stadsdeel(models.Model):
    ogc_fid = models.IntegerField(primary_key=True)
    id = models.CharField(max_length=14)
    code = models.CharField(max_length=1)
    naam = models.CharField(max_length=40)
    wkb_geometry = models.PolygonField(srid=4326, null=True)

    class Meta:
        db_table = 'stadsdeel'
        managed = False


class Signal(CreatedUpdatedModel):
    # we need an unique id for external systems.
    # TODO SIG-563 rename `signal_id` to `signal_uuid` to be more specific.
    signal_id = models.UUIDField(default=uuid.uuid4, db_index=True)
    source = models.CharField(max_length=128, default='public-api')

    text = models.CharField(max_length=3000)
    text_extra = models.CharField(max_length=10000, default='', blank=True)

    location = models.OneToOneField('signals.Location',
                                    related_name='signal',
                                    null=True,
                                    on_delete=models.SET_NULL)
    status = models.OneToOneField('signals.Status',
                                  related_name='signal',
                                  null=True,
                                  on_delete=models.SET_NULL)
    category_assignment = models.OneToOneField('signals.CategoryAssignment',
                                               related_name='signal',
                                               null=True,
                                               on_delete=models.SET_NULL)
    sub_categories = models.ManyToManyField('signals.SubCategory',
                                            through='signals.CategoryAssignment')
    reporter = models.OneToOneField('signals.Reporter',
                                    related_name='signal',
                                    null=True,
                                    on_delete=models.SET_NULL)
    priority = models.OneToOneField('signals.Priority',
                                    related_name='signal',
                                    null=True,
                                    on_delete=models.SET_NULL)

    # Date of the incident.
    incident_date_start = models.DateTimeField(null=False)
    incident_date_end = models.DateTimeField(null=True)

    # Date action is expected
    operational_date = models.DateTimeField(null=True)

    # Date we should have reported back to reporter.
    expire_date = models.DateTimeField(null=True)

    # file will be saved to MEDIA_ROOT/uploads/2015/01/30
    upload = ArrayField(models.FileField(upload_to='uploads/%Y/%m/%d/'), null=True)

    extra_properties = JSONField(null=True)

    # SIG-884
    parent = models.ForeignKey(to='self', related_name='children', null=True, blank=True,
                               on_delete=models.SET_NULL)

    objects = models.Manager()
    actions = SignalManager()

    @property
    def image(self):
        """ Field for backwards compatibility. The attachment table replaces the old 'image'
        property """
        attachment = self.attachments.filter(is_image=True).first()
        return attachment.file if attachment else ""

    @property
    def image_crop(self):
        attachment = self.attachments.filter(is_image=True).first()
        return attachment.image_crop if self.image else ''

    class Meta:
        permissions = (
            ('sia_read', 'Can read from SIA'),
            ('sia_write', 'Can write to SIA'),
        )
<<<<<<< HEAD
        ordering = ('created_at',)
=======
        ordering = ('created_at', )
        indexes = [
            models.Index(fields=['created_at']),
            models.Index(fields=['id', 'parent']),
        ]
>>>>>>> 1b47a27e

    def __init__(self, *args, **kwargs):
        super(Signal, self).__init__(*args, **kwargs)
        if not self.signal_id:
            self.signal_id = uuid.uuid4()

    def __str__(self):
        """Identifying string.
        DO NOT expose sensitive stuff here.
        """
        state = ''
        buurt_code = ''

        if self.status:
            state = self.status.state
        if self.location:
            buurt_code = self.location.buurt_code

        return '{} - {} - {} - {}'.format(
            self.id,
            state,
            buurt_code,
            self.created_at
        )

    @property
    def sia_id(self):
        """SIA identifier used for external communication.

        :returns: str
        """
        return 'SIA-{id}'.format(id=self.id)

    def get_fqdn_image_crop_url(self):
        """Get FQDN image crop url.

        :returns: url (str) or None
        """
        if not self.image_crop:
            return None

        is_swift = isinstance(self.image_crop.storage, SwiftStorage)
        if is_swift:
            return self.image_crop.url  # Generated temp url from Swift Object Store.
        else:
            # Generating a fully qualified url ourself.
            current_site = Site.objects.get_current()
            is_local = 'localhost' in current_site.domain or settings.DEBUG
            fqdn_url = '{scheme}://{domain}{path}'.format(
                scheme='http' if is_local else 'https',
                domain=current_site.domain,
                path=self.image_crop.url)
            return fqdn_url

    def is_parent(self):
        # If we have children we are a parent
        return self.children.exists()

    def is_child(self):
        # If we have a parent we are a child
        return self.parent is not None

    @property
    def siblings(self):
        if self.is_child():
            # If we are a child return all siblings
            siblings_qs = self.parent.children.all()
            if self.pk:
                # Exclude myself if possible
                return siblings_qs.exclude(pk=self.pk)
            return siblings_qs

        # Return a non queryset
        return self.__class__.objects.none()

    def _validate(self):
        if self.is_parent() and self.is_child():
            # We cannot be a parent and a child at once
            raise ValidationError('Cannot be a parent and a child at the once')

        if self.parent and self.parent.is_child():
            # The parent of this Signal cannot be a child of another Signal
            raise ValidationError('A child of a child is not allowed')

        if (self.is_child() and
                self.siblings.count() >= settings.SIGNAL_MAX_NUMBER_OF_CHILDREN):
            # we are a child and our parent already has the max number of children
            raise ValidationError('Maximum number of children reached for the parent Signal')

        if self.children.exists() and self.status.state != workflow.GESPLITST:
            # If we have children our status can only be "gesplitst"
            raise ValidationError('The status of a parent Signal can only be "gesplitst"')

    def save(self, *args, **kwargs):
        self._validate()
        super(Signal, self).save(*args, **kwargs)


STADSDEEL_CENTRUM = 'A'
STADSDEEL_WESTPOORT = 'B'
STADSDEEL_WEST = 'E'
STADSDEEL_OOST = 'M'
STADSDEEL_NOORD = 'N'
STADSDEEL_ZUIDOOST = 'T'
STADSDEEL_ZUID = 'K'
STADSDEEL_NIEUWWEST = 'F'
STADSDELEN = (
    (STADSDEEL_CENTRUM, 'Centrum'),
    (STADSDEEL_WESTPOORT, 'Westpoort'),
    (STADSDEEL_WEST, 'West'),
    (STADSDEEL_OOST, 'Oost'),
    (STADSDEEL_NOORD, 'Noord'),
    (STADSDEEL_ZUIDOOST, 'Zuidoost'),
    (STADSDEEL_ZUID, 'Zuid'),
    (STADSDEEL_NIEUWWEST, 'Nieuw-West'),
)


def get_buurt_code_choices():
    return Buurt.objects.values_list('vollcode', 'naam')


def get_address_text(location, short=False):
    """Generate address text, shortened if needed."""

    field_prefixes = (
        ('openbare_ruimte', ''),
        ('huisnummer', ' '),
        ('huisletter', ''),
        ('huisnummer_toevoeging', '-'),
        ('postcode', ' '),
        ('woonplaats', ' ')
    )

    if short:
        field_prefixes = field_prefixes[:-2]

    address_text = ''
    if location.address and isinstance(location.address, dict):
        for field, prefix in field_prefixes:
            if field in location.address and location.address[field]:
                address_text += prefix + str(location.address[field])

    return address_text


class Location(CreatedUpdatedModel):
    """All location related information."""

    _signal = models.ForeignKey(
        "signals.Signal", related_name="locations",
        null=False, on_delete=models.CASCADE
    )

    geometrie = models.PointField(name="geometrie")
    stadsdeel = models.CharField(
        null=True, max_length=1, choices=STADSDELEN)
    # we do NOT use foreign key, since we update
    # buurten as external data in a seperate process
    buurt_code = models.CharField(null=True, max_length=4)
    address = JSONField(null=True)
    address_text = models.CharField(null=True, max_length=256, editable=False)
    created_by = models.EmailField(null=True, blank=True)

    extra_properties = JSONField(null=True)
    bag_validated = models.BooleanField(default=False)

    @property
    def short_address_text(self):
        return get_address_text(self, short=True)

    def set_address_text(self):
        self.address_text = get_address_text(self)

    def save(self, *args, **kwargs):
        # Set address_text
        self.set_address_text()
        super().save(*args, **kwargs)  # Call the "real" save() method.

    def get_rd_coordinates(self):
        to_transform = copy.deepcopy(self.geometrie)
        to_transform.transform(
            CoordTransform(
                SpatialReference(4326),  # WGS84
                SpatialReference(28992)  # RD
            )
        )
        return to_transform


class Reporter(CreatedUpdatedModel):
    """Privacy sensitive information on reporter."""

    _signal = models.ForeignKey(
        "signals.Signal", related_name="reporters",
        null=False, on_delete=models.CASCADE
    )

    email = models.EmailField(blank=True)
    phone = models.CharField(max_length=17, blank=True)
    remove_at = models.DateTimeField(null=True)

    extra_properties = JSONField(null=True)  # TODO: candidate for removal


class CategoryAssignment(CreatedUpdatedModel):
    """Many-to-Many through model for `Signal` <-> `SubCategory`."""
    _signal = models.ForeignKey('signals.Signal',
                                on_delete=models.CASCADE,
                                related_name='category_assignments')
    sub_category = models.ForeignKey('signals.SubCategory',
                                     on_delete=models.CASCADE,
                                     related_name='category_assignments')
    created_by = models.EmailField(null=True, blank=True)

    extra_properties = JSONField(null=True)  # TODO: candidate for removal

    def __str__(self):
        """String representation."""
        return '{sub} - {signal}'.format(sub=self.sub_category, signal=self._signal)


class Status(CreatedUpdatedModel):
    TARGET_API_SIGMAX = 'sigmax'
    TARGET_API_CHOICES = (
        (TARGET_API_SIGMAX, 'Sigmax (City Control)'),
    )

    _signal = models.ForeignKey('signals.Signal', related_name='statuses', on_delete=models.CASCADE)

    text = models.CharField(max_length=10000, null=True, blank=True)
    # TODO, rename field to `email` it's not a `User` it's a `email`...
    user = models.EmailField(null=True, blank=True)
    target_api = models.CharField(max_length=250, null=True, blank=True, choices=TARGET_API_CHOICES)
    state = models.CharField(max_length=20,
                             blank=True,
                             choices=workflow.STATUS_CHOICES,
                             default=workflow.GEMELD,
                             help_text='Melding status')

    # TODO, do we need this field or can we remove it?
    extern = models.BooleanField(default=False, help_text='Wel of niet status extern weergeven')

    extra_properties = JSONField(null=True, blank=True)

    class Meta:
        permissions = (
            ('push_to_sigmax', 'Push to Sigmax/CityControl'),
        )
        verbose_name_plural = 'Statuses'
        get_latest_by = 'datetime'
        ordering = ('created_at',)

    def __str__(self):
        return str(self.text)

    # TODO: Maybe migrate user to created_by, for now made this work-around
    @property
    def created_by(self):
        return self.user

    @created_by.setter
    def created_by(self, created_by):
        self.user = created_by

    def clean(self):
        """Validate instance.

        Most important validation is the state transition.

        :raises: ValidationError
        :returns:
        """
        errors = {}

        if self._signal.status:
            # We already have a status so let's check if the new status can be set
            current_state = self._signal.status.state
            current_state_display = self._signal.status.get_state_display()
        else:
            # No status has been set yet so we default to LEEG
            current_state = workflow.LEEG
            current_state_display = workflow.LEEG

            logger.warning('Signal #{} has status set to None'.format(self._signal.pk))

        new_state = self.state
        new_state_display = self.get_state_display()

        # Validating state transition.
        if new_state not in workflow.ALLOWED_STATUS_CHANGES[current_state]:
            error_msg = 'Invalid state transition from `{from_state}` to `{to_state}`.'.format(
                from_state=current_state_display,
                to_state=new_state_display)
            errors['state'] = ValidationError(error_msg, code='invalid')

        # Validating state "TE_VERZENDEN".
        if new_state == workflow.TE_VERZENDEN and not self.target_api:
            error_msg = 'This field is required when changing `state` to `{new_state}`.'.format(
                new_state=new_state_display)
            errors['target_api'] = ValidationError(error_msg, code='required')

        if new_state != workflow.TE_VERZENDEN and self.target_api:
            error_msg = 'This field can only be set when changing `state` to `{state}`.'.format(
                state=workflow.TE_VERZENDEN)
            errors['target_api'] = ValidationError(error_msg, code='invalid')

        # Validating text field required.
        if new_state in [workflow.AFGEHANDELD, workflow.HEROPEND] and not self.text:
            error_msg = 'This field is required when changing `state` to `{new_state}`.'.format(
                new_state=new_state_display)
            errors['text'] = ValidationError(error_msg, code='required')

        if errors:
            raise ValidationError(errors)


class Priority(CreatedUpdatedModel):
    PRIORITY_NORMAL = 'normal'
    PRIORITY_HIGH = 'high'
    PRIORITY_CHOICES = (
        (PRIORITY_NORMAL, 'Normal'),
        (PRIORITY_HIGH, 'High'),
    )

    _signal = models.ForeignKey('signals.Signal',
                                related_name='priorities',
                                null=False,
                                on_delete=models.CASCADE)
    priority = models.CharField(max_length=10, choices=PRIORITY_CHOICES, default=PRIORITY_NORMAL)
    created_by = models.EmailField(null=True, blank=True)

    class Meta:
        verbose_name_plural = 'Priorities'

    def __str__(self):
        """String representation."""
        return self.get_priority_display()


#
# Category terms
#


class MainCategory(models.Model):
    name = models.CharField(max_length=255, unique=True)
    slug = models.SlugField(unique=True)

    class Meta:
        ordering = ('name',)
        verbose_name_plural = 'Main Categories'

    def __str__(self):
        """String representation."""
        return self.name

    def save(self, *args, **kwargs):
        self.slug = slugify(self.name)
        super().save(*args, **kwargs)


class SubCategory(models.Model):
    HANDLING_A3DMC = 'A3DMC'
    HANDLING_A3DEC = 'A3DEC'
    HANDLING_A3WMC = 'A3WMC'
    HANDLING_A3WEC = 'A3WEC'
    HANDLING_I5DMC = 'I5DMC'
    HANDLING_STOPEC = 'STOPEC'
    HANDLING_KLOKLICHTZC = 'KLOKLICHTZC'
    HANDLING_GLADZC = 'GLADZC'
    HANDLING_A3DEVOMC = 'A3DEVOMC'
    HANDLING_WS1EC = 'WS1EC'
    HANDLING_WS2EC = 'WS2EC'
    HANDLING_REST = 'REST'
    HANDLING_CHOICES = (
        (HANDLING_A3DMC, HANDLING_A3DMC),
        (HANDLING_A3DEC, HANDLING_A3DEC),
        (HANDLING_A3WMC, HANDLING_A3WMC),
        (HANDLING_A3WEC, HANDLING_A3WEC),
        (HANDLING_I5DMC, HANDLING_I5DMC),
        (HANDLING_STOPEC, HANDLING_STOPEC),
        (HANDLING_KLOKLICHTZC, HANDLING_KLOKLICHTZC),
        (HANDLING_GLADZC, HANDLING_GLADZC),
        (HANDLING_A3DEVOMC, HANDLING_A3DEVOMC),
        (HANDLING_WS1EC, HANDLING_WS1EC),
        (HANDLING_WS2EC, HANDLING_WS2EC),
        (HANDLING_REST, HANDLING_REST),
    )

    main_category = models.ForeignKey('signals.MainCategory',
                                      related_name='sub_categories',
                                      on_delete=models.PROTECT)
    slug = models.SlugField()
    name = models.CharField(max_length=255)
    handling = models.CharField(max_length=20, choices=HANDLING_CHOICES)
    departments = models.ManyToManyField('signals.Department')
    is_active = models.BooleanField(default=True)

    class Meta:
        ordering = ('name',)
        unique_together = ('main_category', 'slug',)
        verbose_name_plural = 'Sub Categories'

    def __str__(self):
        """String representation."""
        return '{name} ({main_category})'.format(name=self.name,
                                                 main_category=self.main_category.name)

    def save(self, *args, **kwargs):
        self.slug = slugify(self.name)
        super().save(*args, **kwargs)


class Department(models.Model):
    code = models.CharField(max_length=3)
    name = models.CharField(max_length=255)
    is_intern = models.BooleanField(default=True)

    class Meta:
        ordering = ('name',)
        indexes = [
            models.Index(fields=['name']),
        ]

    def __str__(self):
        """String representation."""
        return '{code} ({name})'.format(code=self.code, name=self.name)


class Note(CreatedUpdatedModel):
    """Notes field for `Signal` instance."""
    _signal = models.ForeignKey('signals.Signal',
                                related_name='notes',
                                null=False,
                                on_delete=models.CASCADE)
    text = models.TextField(max_length=3000)
    created_by = models.EmailField(null=True, blank=True)  # analoog Priority model

    class Meta:
        ordering = ('-created_at',)
        indexes = [
            models.Index(fields=['created_at']),
        ]


class History(models.Model):
    identifier = models.CharField(primary_key=True, max_length=255)
    _signal = models.ForeignKey('signals.Signal',
                                related_name='history',
                                null=False,
                                on_delete=models.CASCADE)
    when = models.DateTimeField(null=True)
    what = models.CharField(max_length=255)
    who = models.CharField(max_length=255, null=True)  # old entries in database may have no user
    extra = models.CharField(max_length=255, null=True)  # not relevant for every logged model.
    description = models.TextField(max_length=3000)

    # No changes to this database view please!
    def save(self, *args, **kwargs):
        raise NotImplementedError

    def delete(self, *args, **kwargs):
        raise NotImplementedError

    @property
    def action(self):
        """Generate text for the action field that can serve as title in UI."""
        if self.what == 'UPDATE_STATUS':
            return 'Update status naar: {}'.format(
                dict(STATUS_CHOICES).get(self.extra, 'Onbekend'))
        elif self.what == 'UPDATE_PRIORITY':
            return 'Prioriteit update naar: {}'.format(
                dict(Priority.PRIORITY_CHOICES).get(self.extra, 'Onbekend'))
        elif self.what == 'UPDATE_CATEGORY_ASSIGNMENT':
            return 'Categorie gewijzigd naar: {}'.format(self.extra)
        elif self.what == 'CREATE_NOTE' or self.what == 'UPDATE_LOCATION':
            return self.extra
        return 'Actie onbekend.'

    class Meta:
        managed = False
        db_table = 'signals_history_view'


class Attachment(CreatedUpdatedModel):
    created_by = models.EmailField(null=True, blank=True)
    _signal = models.ForeignKey(
        "signals.Signal",
        null=False,
        on_delete=models.CASCADE,
        related_name='attachments',
    )
    file = models.FileField(
        upload_to='attachments/%Y/%m/%d/',
        null=False,
        blank=False,
        max_length=255
    )
    mimetype = models.CharField(max_length=30, blank=False, null=False)
    is_image = models.BooleanField(default=False)

    class Meta:
<<<<<<< HEAD
        ordering = ('created_at',)
=======
        ordering = ('created_at', )
        indexes = [
            models.Index(fields=['created_at']),
            models.Index(fields=['is_image']),
            models.Index(fields=['_signal', 'is_image']),
        ]
>>>>>>> 1b47a27e

    class NotAnImageException(Exception):
        pass

    class CroppedImage(ImageSpec):
        processors = [ResizeToFit(800, 800), ]
        format = 'JPEG'
        options = {'quality': 80}

    @property
    def image_crop(self):
        return self._crop_image()

    def _crop_image(self):
        if not self.is_image:
            raise Attachment.NotAnImageException("Attachment is not an image. Use is_image to check"
                                                 " if attachment is an image before asking for the "
                                                 "cropped version.")

        generator = Attachment.CroppedImage(source=self.file)
        cache_file = ImageCacheFile(generator)

        try:
            cache_file.generate()
        except FileNotFoundError as e:
            logger.warn("File not found when generating cache file: " + str(e))

        return cache_file

    def save(self, *args, **kwargs):
        if self.pk is None:
            # Check if file is image
            self.is_image = imghdr.what(self.file) is not None

            if not self.mimetype and hasattr(self.file.file, 'content_type'):
                self.mimetype = self.file.file.content_type

        super().save(*args, **kwargs)<|MERGE_RESOLUTION|>--- conflicted
+++ resolved
@@ -125,15 +125,11 @@
             ('sia_read', 'Can read from SIA'),
             ('sia_write', 'Can write to SIA'),
         )
-<<<<<<< HEAD
-        ordering = ('created_at',)
-=======
         ordering = ('created_at', )
         indexes = [
             models.Index(fields=['created_at']),
             models.Index(fields=['id', 'parent']),
         ]
->>>>>>> 1b47a27e
 
     def __init__(self, *args, **kwargs):
         super(Signal, self).__init__(*args, **kwargs)
@@ -637,16 +633,12 @@
     is_image = models.BooleanField(default=False)
 
     class Meta:
-<<<<<<< HEAD
-        ordering = ('created_at',)
-=======
         ordering = ('created_at', )
         indexes = [
             models.Index(fields=['created_at']),
             models.Index(fields=['is_image']),
             models.Index(fields=['_signal', 'is_image']),
         ]
->>>>>>> 1b47a27e
 
     class NotAnImageException(Exception):
         pass
