--- conflicted
+++ resolved
@@ -1,10 +1,6 @@
 from datapunt_api import bbox
-<<<<<<< HEAD
+from django.conf import settings
 from django.contrib.gis.geos import Point, Polygon
-=======
-from django.conf import settings
-from django.contrib.gis.geos import Polygon
->>>>>>> 12749bbf
 from django_filters.rest_framework import FilterSet, filters
 from rest_framework.serializers import ValidationError
 
