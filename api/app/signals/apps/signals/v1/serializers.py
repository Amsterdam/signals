"""
Serializsers that are used exclusively by the V1 API
"""
from datapunt_api.rest import DisplayField, HALSerializer
from rest_framework import serializers
from rest_framework.exceptions import PermissionDenied, ValidationError

from signals import settings
from signals.apps.signals import workflow
from signals.apps.signals.address.validation import (
    AddressValidation,
    AddressValidationUnavailableException,
    NoResultsException
)
from signals.apps.signals.api_generics.validators import NearAmsterdamValidatorMixin
from signals.apps.signals.models import (
    Attachment,
    CategoryAssignment,
    History,
    Location,
    MainCategory,
    Note,
    Priority,
    Reporter,
    Signal,
    Status,
    SubCategory
)
from signals.apps.signals.v0.serializers import _NestedDepartmentSerializer
from signals.apps.signals.v1.fields import (
    MainCategoryHyperlinkedIdentityField,
    PrivateSignalAttachmentLinksField,
    PrivateSignalLinksField,
    PrivateSignalLinksFieldWithArchives,
    PublicSignalAttachmentLinksField,
    PublicSignalLinksField,
    SubCategoryHyperlinkedIdentityField,
    SubCategoryHyperlinkedRelatedField
)


class SubCategoryHALSerializer(HALSerializer):
    serializer_url_field = SubCategoryHyperlinkedIdentityField
    _display = DisplayField()
    departments = _NestedDepartmentSerializer(many=True)

    class Meta:
        model = SubCategory
        fields = (
            '_links',
            '_display',
            'name',
            'slug',
            'handling',
            'departments',
            'is_active',
        )


class MainCategoryHALSerializer(HALSerializer):
    serializer_url_field = MainCategoryHyperlinkedIdentityField
    _display = DisplayField()
    sub_categories = SubCategoryHALSerializer(many=True)

    class Meta:
        model = MainCategory
        fields = (
            '_links',
            '_display',
            'name',
            'slug',
            'sub_categories',
        )


# -- /private API serializers --

class HistoryHalSerializer(HALSerializer):
    _signal = serializers.PrimaryKeyRelatedField(queryset=Signal.objects.all())
    who = serializers.SerializerMethodField()

    def get_who(self, obj):
        """Generate string to show in UI, missing users are set to default."""
        if obj.who is None:
            return 'SIA systeem'
        return obj.who

    class Meta:
        model = History
        fields = (
            'identifier',
            'when',
            'what',
            'action',
            'description',
            'who',
            '_signal',
        )


class _NestedLocationModelSerializer(NearAmsterdamValidatorMixin, serializers.ModelSerializer):
    class Meta:
        model = Location
        geo_field = 'geometrie'
        fields = (
            'id',
            'stadsdeel',
            'buurt_code',
            'address',
            'address_text',
            'geometrie',
            'extra_properties',
            'created_by',
            'bag_validated',
        )
        read_only_fields = (
            'id',
            'bag_validated',
        )
        extra_kwargs = {
            'id': {'label': 'ID', },
        }


class _NestedStatusModelSerializer(serializers.ModelSerializer):
    state_display = serializers.CharField(source='get_state_display', read_only=True)

    class Meta:
        model = Status
        fields = (
            'text',
            'user',
            'state',
            'state_display',
            'extra_properties',
            'created_at',
        )
        read_only_fields = (
            'created_at',
        )

    def validate(self, attrs):
        if (attrs['state'] == workflow.TE_VERZENDEN
                and attrs.get('target_api') == Status.TARGET_API_SIGMAX):

            request = self.context.get('request')
            if request and not request.user.has_perm('signals.push_to_sigmax'):
                raise PermissionDenied({
                    'state': "You don't have permissions to push to Sigmax/CityControl."
                })

        return super(_NestedStatusModelSerializer, self).validate(attrs=attrs)


class _NestedPublicStatusModelSerializer(serializers.ModelSerializer):
    state_display = serializers.CharField(source='get_state_display', read_only=True)

    class Meta:
        model = Status
        fields = (
            'id',
            'state',
            'state_display',
        )
        read_only_fields = (
            'id',
            'state',
            'state_display',
        )


class _NestedCategoryModelSerializer(serializers.ModelSerializer):
    sub_category = SubCategoryHyperlinkedRelatedField(write_only=True, required=True)
    sub = serializers.CharField(source='sub_category.name', read_only=True)
    sub_slug = serializers.CharField(source='sub_category.slug', read_only=True)
    main = serializers.CharField(source='sub_category.main_category.name', read_only=True)
    main_slug = serializers.CharField(source='sub_category.main_category.slug', read_only=True)

    departments = serializers.SerializerMethodField(
        source='sub_category.departments',
        read_only=True
    )

    class Meta:
        model = CategoryAssignment
        fields = (
            'sub',
            'sub_slug',
            'main',
            'main_slug',
            'sub_category',
            'departments',
            'created_by',
        )

    def get_departments(self, obj):
        return ', '.join(obj.sub_category.departments.values_list('code', flat=True))


class _NestedReporterModelSerializer(serializers.ModelSerializer):
    class Meta:
        model = Reporter
        fields = (
            'email',
            'phone',
            'extra_properties',
        )


class _NestedPriorityModelSerializer(serializers.ModelSerializer):
    class Meta:
        model = Priority
        fields = (
            'priority',
            'created_by',
        )


class _NestedNoteModelSerializer(serializers.ModelSerializer):
    class Meta:
        model = Note
        fields = (
            'text',
            'created_at',
            'created_by',
        )


<<<<<<< HEAD
class _NestedAttachmentModelSerializer(serializers.ModelSerializer):
    class Meta:
        model = Attachment
        fields = (
            'file',
            'created_at',
            'is_image',
        )


class PrivateSignalSerializerDetail(HALSerializer):
=======
class AddressValidationMixin():
    def validate_location(self, location_data):
        """Validate location data used in creation and update of Signal instances"""
        # Validate address, but only if it is present in input. SIA must also
        # accept location data without address but with coordinates.
        if 'geometrie' not in location_data:
            raise ValidationError('Coordinate data must be present')
        if 'address' in location_data and location_data['address']:
            try:
                address_validation = AddressValidation()
                validated_address = address_validation.validate_address_dict(
                    location_data["address"])

                # Set suggested address from AddressValidation as address and save original address
                # in extra_properties, to correct possible spelling mistakes in original address.
                location_data["extra_properties"]["original_address"] = location_data["address"]
                location_data["address"] = validated_address
                location_data["bag_validated"] = True

            except AddressValidationUnavailableException:
                # Ignore it when the address validation is unavailable. Just save the unvalidated
                # location.
                pass
            except NoResultsException:
                raise ValidationError({"location": "Niet-bestaand adres."})

        return location_data


class PrivateSignalSerializerDetail(HALSerializer, AddressValidationMixin):
>>>>>>> 885fa124
    serializer_url_field = PrivateSignalLinksFieldWithArchives
    _display = DisplayField()
    image = serializers.ImageField(read_only=True)

    location = _NestedLocationModelSerializer(required=False)
    status = _NestedStatusModelSerializer(required=False)
    category = _NestedCategoryModelSerializer(source='category_assignment', required=False)
    reporter = _NestedReporterModelSerializer(required=False)
    priority = _NestedPriorityModelSerializer(required=False)
    notes = _NestedNoteModelSerializer(many=True, required=False)
    attachments = _NestedAttachmentModelSerializer(many=True, read_only=True)

    class Meta:
        model = Signal
        fields = (
            '_links',
            '_display',
            'category',
            'id',
            'image',
            'attachments',
            'location',
            'status',
            'reporter',
            'priority',
            'notes',
        )
        read_only_fields = (
            'id',
            'image',
            'attachments',
        )

    def _update_location(self, instance, validated_data):
        """
        Update the location of a Signal using the action manager
        """
        if 'location' in validated_data:
            location_data = validated_data.pop('location')
            location_data['created_by'] = self.context['request'].user.email

            Signal.actions.update_location(location_data, instance)

    def _update_status(self, instance, validated_data):
        """
        Update the status of a Signal using the action manager
        """
        if 'status' in validated_data:
            status_data = validated_data.pop('status')
            status_data['created_by'] = self.context['request'].user.email

            Signal.actions.update_status(status_data, instance)

    def _update_category_assignment(self, instance, validated_data):
        """
        Update the category assignment of a Signal using the action manager
        """
        category_assignment_data = validated_data['category_assignment']
        category_assignment_data['created_by'] = self.context['request'].user.email

        Signal.actions.update_category_assignment(category_assignment_data, instance)

    def _update_priority(self, instance, validated_data):
        """
        Update the priority of a Signal using the action manager
        """
        priority_data = validated_data['priority']
        priority_data['created_by'] = self.context['request'].user.email

        Signal.actions.update_priority(priority_data, instance)

    def _update_notes(self, instance, validated_data):
        """
        Not really updating notes, we are only adding new notes

        Note: For now we only allow the creation of only one note through the API, it still needs
              to be provided as a list though :(
        """
        if 'notes' in validated_data and len(validated_data['notes']) > 0:
            note_data = validated_data['notes'][0]
            note_data['created_by'] = self.context['request'].user.email

            Signal.actions.create_note(note_data, instance)

    def update(self, instance, validated_data):
        """
        Perform update on nested models.

        Note: Reporter cannot be updated via the API.
        """
        if 'location' in validated_data:
            self._update_location(instance, validated_data)

        if 'status' in validated_data:
            self._update_status(instance, validated_data)

        if 'category_assignment' in validated_data:
            self._update_category_assignment(instance, validated_data)

        if 'priority' in validated_data:
            self._update_priority(instance, validated_data)

        if 'notes' in validated_data:
            self._update_notes(instance, validated_data)

        return instance


class PrivateSignalSerializerList(HALSerializer, AddressValidationMixin):
    serializer_url_field = PrivateSignalLinksField
    _display = DisplayField()

    image = serializers.ImageField(read_only=True)

    location = _NestedLocationModelSerializer()
    status = _NestedStatusModelSerializer(required=False)
    category = _NestedCategoryModelSerializer(source='category_assignment')
    reporter = _NestedReporterModelSerializer()
    priority = _NestedPriorityModelSerializer(required=False)
    notes = _NestedNoteModelSerializer(many=True, required=False)
    attachments = _NestedAttachmentModelSerializer(many=True, read_only=True)

    class Meta:
        model = Signal
        fields = (
            '_links',
            '_display',
            'id',
            'signal_id',
            'source',
            'text',
            'text_extra',
            'status',
            'location',
            'category',
            'reporter',
            'priority',
            'created_at',
            'updated_at',
            'incident_date_start',
            'incident_date_end',
            'operational_date',
            'image',
            'attachments',
            'extra_properties',
            'notes',
        )
        read_only_fields = (
            'created_at',
            'updated_at',
            'image',
            'attachments',
        )

    def create(self, validated_data):
        if validated_data.get('status') is not None:
            raise ValidationError("Status can not be set on initial creation")

        # Set default status
        logged_in_user = self.context['request'].user
        INITIAL_STATUS = {
            'state': workflow.GEMELD,  # see models.py is already default
            'text': None,
            'user': logged_in_user.email,
        }

        # We require location and reporter to be set and to be valid.
        reporter_data = validated_data.pop('reporter')

        location_data = validated_data.pop('location')
        location_data['created_by'] = logged_in_user.email

        category_assignment_data = validated_data.pop('category_assignment')
        category_assignment_data['created_by'] = logged_in_user.email

        # We will use the priority on the incoming message if present.
        priority_data = validated_data.pop('priority', {
            'priority': Priority.PRIORITY_NORMAL
        })
        priority_data['created_by'] = logged_in_user.email

        signal = Signal.actions.create_initial(
            validated_data,
            location_data,
            INITIAL_STATUS,
            category_assignment_data,
            reporter_data,
            priority_data
        )
        return signal


class SplitPrivateSignalSerializerList(serializers.ListSerializer):
    def is_valid(self, raise_exception=False):
        if not (settings.SIGNAL_MIN_NUMBER_OF_CHILDREN
                <= len(self.initial_data) <= settings.SIGNAL_MAX_NUMBER_OF_CHILDREN):
            self._validated_data = []
            self._errors = ['A signal can only be split into min {} and max {} signals'.format(
                settings.SIGNAL_MIN_NUMBER_OF_CHILDREN,
                settings.SIGNAL_MAX_NUMBER_OF_CHILDREN
            )]

        return super(SplitPrivateSignalSerializerList, self).is_valid(raise_exception)

    def create(self, validated_data):
        signal = Signal.actions.split(split_data=validated_data,
                                      signal=self.context['view'].get_object())
        return signal.children.all()


class SplitPrivateSignalSerializerDetail(serializers.ModelSerializer):
    class Meta:
        model = Signal
        fields = (
            'id',
            'text',
        )
        read_only_fields = (
            'id',
        )
        extra_kwargs = {
            'text': {'write_only': True}
        }

        list_serializer_class = SplitPrivateSignalSerializerList


class SignalAttachmentSerializer(HALSerializer):
    _display = DisplayField()
    location = serializers.FileField(source='file', required=False)

    class Meta:
        model = Attachment
        fields = (
            '_display',
            '_links',
            'location',
            'is_image',
            'created_at',
            'file',
        )

        read_only = (
            '_display',
            '_links',
            'location',
            'is_image',
            'created_at',
        )

        extra_kwargs = {'file': {'write_only': True}}

    def __init__(self, *args, **kwargs):

        # Set correct version of the links field (public/private)
        if kwargs['context']['is_public']:
            self.serializer_url_field = PublicSignalAttachmentLinksField
        else:
            self.serializer_url_field = PrivateSignalAttachmentLinksField

        super().__init__(*args, **kwargs)

    def create(self, validated_data):
        signal = self.context['signal']
        attachment = Signal.actions.add_attachment(validated_data['file'], signal)

        if self.context['request'].user:
            attachment.created_by = self.context['request'].user.email
            attachment.save()

        return attachment

    def validate_file(self, file):
        if file.size > 8388608:  # 8MB = 8*1024*1024
            raise ValidationError("Bestand mag maximaal 8Mb groot zijn.")

        return file


class PublicSignalSerializerDetail(HALSerializer):
    status = _NestedPublicStatusModelSerializer(required=False)
    serializer_url_field = PublicSignalLinksField
    _display = DisplayField()

    class Meta:
        model = Signal
        fields = (
            '_links',
            '_display',
            'signal_id',
            'status',
            'created_at',
            'updated_at',
            'incident_date_start',
            'incident_date_end',
            'operational_date',
        )


class PublicSignalCreateSerializer(serializers.ModelSerializer):
    location = _NestedLocationModelSerializer()
    reporter = _NestedReporterModelSerializer()
    status = _NestedStatusModelSerializer(required=False)
    category = _NestedCategoryModelSerializer(source='category_assignment')
    priority = _NestedPriorityModelSerializer(required=False, read_only=True)
    attachments = _NestedAttachmentModelSerializer(many=True, read_only=True)

    incident_date_start = serializers.DateTimeField()

    class Meta(object):
        model = Signal
        fields = (
            'id',
            'signal_id',
            'source',
            'text',
            'text_extra',
            'location',
            'category',
            'reporter',
            'status',
            'priority',
            'created_at',
            'updated_at',
            'incident_date_start',
            'incident_date_end',
            'operational_date',
            'image',
            'attachments',
            'extra_properties',
        )
        read_only_fields = (
            'id',
            'signal_id',
            'created_at',
            'updated_at',
            'status',
            'image'
            'attachments',
        )
        extra_kwargs = {
            'id': {'label': 'ID'},
            'signal_id': {'label': 'SIGNAL_ID'},
        }

    def create(self, validated_data):
        if validated_data.get('status') is not None:
            raise ValidationError("Status can not be set on initial creation")

        location_data = validated_data.pop('location')
        reporter_data = validated_data.pop('reporter')
        category_assignment_data = validated_data.pop('category_assignment')

        status_data = {"state": workflow.GEMELD}
        signal = Signal.actions.create_initial(
            validated_data, location_data, status_data, category_assignment_data, reporter_data)
        return signal<|MERGE_RESOLUTION|>--- conflicted
+++ resolved
@@ -226,7 +226,6 @@
         )
 
 
-<<<<<<< HEAD
 class _NestedAttachmentModelSerializer(serializers.ModelSerializer):
     class Meta:
         model = Attachment
@@ -237,8 +236,6 @@
         )
 
 
-class PrivateSignalSerializerDetail(HALSerializer):
-=======
 class AddressValidationMixin():
     def validate_location(self, location_data):
         """Validate location data used in creation and update of Signal instances"""
@@ -269,7 +266,6 @@
 
 
 class PrivateSignalSerializerDetail(HALSerializer, AddressValidationMixin):
->>>>>>> 885fa124
     serializer_url_field = PrivateSignalLinksFieldWithArchives
     _display = DisplayField()
     image = serializers.ImageField(read_only=True)
