--- conflicted
+++ resolved
@@ -423,7 +423,6 @@
         return signal
 
 
-<<<<<<< HEAD
 class SplitPrivateSignalSerializerList(serializers.ListSerializer):
     def is_valid(self, raise_exception=False):
         if not (settings.SIGNAL_MIN_NUMBER_OF_CHILDREN
@@ -457,7 +456,8 @@
         }
 
         list_serializer_class = SplitPrivateSignalSerializerList
-=======
+
+
 class SignalAttachmentSerializer(HALSerializer):
     _display = DisplayField()
     location = serializers.FileField(source='file', required=False)
@@ -587,5 +587,4 @@
         status_data = {"state": workflow.GEMELD}
         signal = Signal.actions.create_initial(
             validated_data, location_data, status_data, category_assignment_data, reporter_data)
-        return signal
->>>>>>> ed4321f8
+        return signal