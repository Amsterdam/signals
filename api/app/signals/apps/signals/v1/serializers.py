--- conflicted
+++ resolved
@@ -601,25 +601,9 @@
 
         extra_kwargs = {'file': {'write_only': True}}
 
-<<<<<<< HEAD
-    def __init__(self, *args, **kwargs):
-
-        # Set correct version of the links field (public/private)
-        if kwargs['context']['view'].is_public:
-            self.serializer_url_field = PublicSignalAttachmentLinksField
-        else:
-            self.serializer_url_field = PrivateSignalAttachmentLinksField
-
-        super().__init__(*args, **kwargs)
-
-    def create(self, validated_data):
-        signal = self.context['view'].get_object()
-        attachment = Signal.actions.add_attachment(validated_data['file'], signal)
-=======
     def create(self, validated_data):
         attachment = Signal.actions.add_attachment(validated_data['file'],
                                                    self.context['view'].get_object())
->>>>>>> 27ecb2d7
 
         if self.context['request'].user:
             attachment.created_by = self.context['request'].user.email
