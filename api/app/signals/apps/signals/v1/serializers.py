"""
Serializsers that are used exclusively by the V1 API
"""
from datapunt_api.rest import DisplayField, HALSerializer
from rest_framework import serializers
from rest_framework.exceptions import PermissionDenied, ValidationError

from signals import settings
from signals.apps.signals import workflow
from signals.apps.signals.address.validation import (
    AddressValidation,
    AddressValidationUnavailableException,
    NoResultsException
)
from signals.apps.signals.api_generics.validators import NearAmsterdamValidatorMixin
from signals.apps.signals.models import (
    Attachment,
    CategoryAssignment,
    History,
    Location,
    MainCategory,
    Note,
    Priority,
    Reporter,
    Signal,
    Status,
    SubCategory
)
from signals.apps.signals.v0.serializers import _NestedDepartmentSerializer
from signals.apps.signals.v1.fields import (
    MainCategoryHyperlinkedIdentityField,
    PrivateSignalAttachmentLinksField,
    PrivateSignalLinksField,
    PrivateSignalLinksFieldWithArchives,
    PublicSignalAttachmentLinksField,
    PublicSignalLinksField,
    SubCategoryHyperlinkedIdentityField,
    SubCategoryHyperlinkedRelatedField
)


class SubCategoryHALSerializer(HALSerializer):
    serializer_url_field = SubCategoryHyperlinkedIdentityField
    _display = DisplayField()
    departments = _NestedDepartmentSerializer(many=True)

    class Meta:
        model = SubCategory
        fields = (
            '_links',
            '_display',
            'name',
            'slug',
            'handling',
            'departments',
            'is_active',
        )


class MainCategoryHALSerializer(HALSerializer):
    serializer_url_field = MainCategoryHyperlinkedIdentityField
    _display = DisplayField()
    sub_categories = SubCategoryHALSerializer(many=True)

    class Meta:
        model = MainCategory
        fields = (
            '_links',
            '_display',
            'name',
            'slug',
            'sub_categories',
        )


# -- /private API serializers --

class HistoryHalSerializer(HALSerializer):
    _signal = serializers.PrimaryKeyRelatedField(queryset=Signal.objects.all())
    who = serializers.SerializerMethodField()

    def get_who(self, obj):
        """Generate string to show in UI, missing users are set to default."""
        if obj.who is None:
            return 'SIA systeem'
        return obj.who

    class Meta:
        model = History
        fields = (
            'identifier',
            'when',
            'what',
            'action',
            'description',
            'who',
            '_signal',
        )


class _NestedLocationModelSerializer(NearAmsterdamValidatorMixin, serializers.ModelSerializer):
    class Meta:
        model = Location
        geo_field = 'geometrie'
        fields = (
            'id',
            'stadsdeel',
            'buurt_code',
            'address',
            'address_text',
            'geometrie',
            'extra_properties',
            'created_by',
            'bag_validated',
        )
        read_only_fields = (
            'id',
<<<<<<< HEAD
            'created_by',
=======
            'bag_validated',
>>>>>>> d5274f76
        )
        extra_kwargs = {
            'id': {'label': 'ID', },
        }


class _NestedStatusModelSerializer(serializers.ModelSerializer):
    state_display = serializers.CharField(source='get_state_display', read_only=True)

    class Meta:
        model = Status
        fields = (
            'text',
            'user',
            'state',
            'state_display',
            'extra_properties',
            'created_at',
        )
        read_only_fields = (
            'created_at',
            'user',
        )

    def validate(self, attrs):
        if (attrs['state'] == workflow.TE_VERZENDEN
                and attrs.get('target_api') == Status.TARGET_API_SIGMAX):

            request = self.context.get('request')
            if request and not request.user.has_perm('signals.push_to_sigmax'):
                raise PermissionDenied({
                    'state': "You don't have permissions to push to Sigmax/CityControl."
                })

        return super(_NestedStatusModelSerializer, self).validate(attrs=attrs)


class _NestedPublicStatusModelSerializer(serializers.ModelSerializer):
    state_display = serializers.CharField(source='get_state_display', read_only=True)

    class Meta:
        model = Status
        fields = (
            'id',
            'state',
            'state_display',
        )
        read_only_fields = (
            'id',
            'state',
            'state_display',
        )


class _NestedCategoryModelSerializer(serializers.ModelSerializer):
    sub_category = SubCategoryHyperlinkedRelatedField(write_only=True, required=True)
    sub = serializers.CharField(source='sub_category.name', read_only=True)
    sub_slug = serializers.CharField(source='sub_category.slug', read_only=True)
    main = serializers.CharField(source='sub_category.main_category.name', read_only=True)
    main_slug = serializers.CharField(source='sub_category.main_category.slug', read_only=True)

    departments = serializers.SerializerMethodField(
        source='sub_category.departments',
        read_only=True
    )

    class Meta:
        model = CategoryAssignment
        fields = (
            'sub',
            'sub_slug',
            'main',
            'main_slug',
            'sub_category',
            'departments',
            'created_by',
        )
        read_only_fields = (
            'created_by',
            'departments',
        )

    def get_departments(self, obj):
        return ', '.join(obj.sub_category.departments.values_list('code', flat=True))


class _NestedReporterModelSerializer(serializers.ModelSerializer):
    class Meta:
        model = Reporter
        fields = (
            'email',
            'phone',
        )


class _NestedPriorityModelSerializer(serializers.ModelSerializer):
    class Meta:
        model = Priority
        fields = (
            'priority',
            'created_by',
        )
        read_only_fields = (
            'created_by',
        )


class _NestedNoteModelSerializer(serializers.ModelSerializer):
    class Meta:
        model = Note
        fields = (
            'text',
            'created_by',
        )
        read_only_fields = (
            'created_by',
        )


class _NestedAttachmentModelSerializer(serializers.ModelSerializer):
    class Meta:
        model = Attachment
        fields = (
            'file',
            'created_at',
            'is_image',
        )


class AddressValidationMixin():
    def validate_location(self, location_data):
        """Validate location data used in creation and update of Signal instances"""
        # Validate address, but only if it is present in input. SIA must also
        # accept location data without address but with coordinates.
        if 'geometrie' not in location_data:
            raise ValidationError('Coordinate data must be present')
        if 'address' in location_data and location_data['address']:
            try:
                address_validation = AddressValidation()
                validated_address = address_validation.validate_address_dict(
                    location_data["address"])

                # Set suggested address from AddressValidation as address and save original address
                # in extra_properties, to correct possible spelling mistakes in original address.
                location_data["extra_properties"]["original_address"] = location_data["address"]
                location_data["address"] = validated_address
                location_data["bag_validated"] = True

            except AddressValidationUnavailableException:
                # Ignore it when the address validation is unavailable. Just save the unvalidated
                # location.
                pass
            except NoResultsException:
                raise ValidationError({"location": "Niet-bestaand adres."})

        return location_data


class PrivateSignalSerializerDetail(HALSerializer, AddressValidationMixin):
    serializer_url_field = PrivateSignalLinksFieldWithArchives
    _display = DisplayField()
    image = serializers.ImageField(read_only=True)

    location = _NestedLocationModelSerializer(required=False)
    status = _NestedStatusModelSerializer(required=False)
    category = _NestedCategoryModelSerializer(source='category_assignment', required=False)
    reporter = _NestedReporterModelSerializer(required=False)
    priority = _NestedPriorityModelSerializer(required=False)
    notes = _NestedNoteModelSerializer(many=True, required=False)
    attachments = _NestedAttachmentModelSerializer(many=True, read_only=True)

    class Meta:
        model = Signal
        fields = (
            '_links',
            '_display',
            'category',
            'id',
            'image',
            'attachments',
            'location',
            'status',
            'reporter',
            'priority',
            'notes',
        )
        read_only_fields = (
            'id',
            'image',
            'attachments',
        )

    def _update_location(self, instance, validated_data):
        """
        Update the location of a Signal using the action manager
        """
        if 'location' in validated_data:
            location_data = validated_data.pop('location')
            location_data['created_by'] = self.context['request'].user.email

            Signal.actions.update_location(location_data, instance)

    def _update_status(self, instance, validated_data):
        """
        Update the status of a Signal using the action manager
        """
        if 'status' in validated_data:
            status_data = validated_data.pop('status')
            status_data['created_by'] = self.context['request'].user.email

            Signal.actions.update_status(status_data, instance)

    def _update_category_assignment(self, instance, validated_data):
        """
        Update the category assignment of a Signal using the action manager
        """
        category_assignment_data = validated_data['category_assignment']
        category_assignment_data['created_by'] = self.context['request'].user.email

        Signal.actions.update_category_assignment(category_assignment_data, instance)

    def _update_priority(self, instance, validated_data):
        """
        Update the priority of a Signal using the action manager
        """
        priority_data = validated_data['priority']
        priority_data['created_by'] = self.context['request'].user.email

        Signal.actions.update_priority(priority_data, instance)

    def _update_notes(self, instance, validated_data):
        """
        Not really updating notes, we are only adding new notes

        Note: For now we only allow the creation of only one note through the API, it still needs
              to be provided as a list though :(
        """
        if 'notes' in validated_data and len(validated_data['notes']) > 0:
            note_data = validated_data['notes'][0]
            note_data['created_by'] = self.context['request'].user.email

            Signal.actions.create_note(note_data, instance)

    def update(self, instance, validated_data):
        """
        Perform update on nested models.

        Note: Reporter cannot be updated via the API.
        """
        if 'location' in validated_data:
            self._update_location(instance, validated_data)

        if 'status' in validated_data:
            self._update_status(instance, validated_data)

        if 'category_assignment' in validated_data:
            self._update_category_assignment(instance, validated_data)

        if 'priority' in validated_data:
            self._update_priority(instance, validated_data)

        if 'notes' in validated_data:
            self._update_notes(instance, validated_data)

        return instance


class PrivateSignalSerializerList(HALSerializer, AddressValidationMixin):
    serializer_url_field = PrivateSignalLinksField
    _display = DisplayField()

    image = serializers.ImageField(read_only=True)

    location = _NestedLocationModelSerializer()
    status = _NestedStatusModelSerializer(required=False)
    category = _NestedCategoryModelSerializer(source='category_assignment')
    reporter = _NestedReporterModelSerializer()
    priority = _NestedPriorityModelSerializer(required=False)
    notes = _NestedNoteModelSerializer(many=True, required=False)
    attachments = _NestedAttachmentModelSerializer(many=True, read_only=True)

    class Meta:
        model = Signal
        fields = (
            '_links',
            '_display',
            'id',
            'signal_id',
            'source',
            'text',
            'text_extra',
            'status',
            'location',
            'category',
            'reporter',
            'priority',
            'created_at',
            'updated_at',
            'incident_date_start',
            'incident_date_end',
            'operational_date',
            'image',
            'attachments',
            'extra_properties',
            'notes',
        )
        read_only_fields = (
            'created_at',
            'updated_at',
            'image',
            'attachments',
        )

    def create(self, validated_data):
        if validated_data.get('status') is not None:
            raise ValidationError("Status can not be set on initial creation")

        # Set default status
        logged_in_user = self.context['request'].user
        INITIAL_STATUS = {
            'state': workflow.GEMELD,  # see models.py is already default
            'text': None,
            'user': logged_in_user.email,
        }

        # We require location and reporter to be set and to be valid.
        reporter_data = validated_data.pop('reporter')

        location_data = validated_data.pop('location')
        location_data['created_by'] = logged_in_user.email

        category_assignment_data = validated_data.pop('category_assignment')
        category_assignment_data['created_by'] = logged_in_user.email

        # We will use the priority on the incoming message if present.
        priority_data = validated_data.pop('priority', {
            'priority': Priority.PRIORITY_NORMAL
        })
        priority_data['created_by'] = logged_in_user.email

        signal = Signal.actions.create_initial(
            validated_data,
            location_data,
            INITIAL_STATUS,
            category_assignment_data,
            reporter_data,
            priority_data
        )
        return signal


class SplitPrivateSignalSerializerList(serializers.ListSerializer):
    def is_valid(self, raise_exception=False):
        if not (settings.SIGNAL_MIN_NUMBER_OF_CHILDREN
                <= len(self.initial_data) <= settings.SIGNAL_MAX_NUMBER_OF_CHILDREN):
            self._validated_data = []
            self._errors = ['A signal can only be split into min {} and max {} signals'.format(
                settings.SIGNAL_MIN_NUMBER_OF_CHILDREN,
                settings.SIGNAL_MAX_NUMBER_OF_CHILDREN
            )]

        return super(SplitPrivateSignalSerializerList, self).is_valid(raise_exception)

    def create(self, validated_data):
        signal = Signal.actions.split(split_data=validated_data,
                                      signal=self.context['view'].get_object())
        return signal.children.all()


class SplitPrivateSignalSerializerDetail(serializers.ModelSerializer):
    class Meta:
        model = Signal
        fields = (
            'id',
            'text',
        )
        read_only_fields = (
            'id',
        )
        extra_kwargs = {
            'text': {'write_only': True}
        }

        list_serializer_class = SplitPrivateSignalSerializerList


class SignalAttachmentSerializer(HALSerializer):
    _display = DisplayField()
    location = serializers.FileField(source='file', required=False)

    class Meta:
        model = Attachment
        fields = (
            '_display',
            '_links',
            'location',
            'is_image',
            'created_at',
            'file',
        )

        read_only = (
            '_display',
            '_links',
            'location',
            'is_image',
            'created_at',
        )

        extra_kwargs = {'file': {'write_only': True}}

    def __init__(self, *args, **kwargs):

        # Set correct version of the links field (public/private)
        if kwargs['context']['is_public']:
            self.serializer_url_field = PublicSignalAttachmentLinksField
        else:
            self.serializer_url_field = PrivateSignalAttachmentLinksField

        super().__init__(*args, **kwargs)

    def create(self, validated_data):
        signal = self.context['signal']
        attachment = Signal.actions.add_attachment(validated_data['file'], signal)

        if self.context['request'].user:
            attachment.created_by = self.context['request'].user.email
            attachment.save()

        return attachment

    def validate_file(self, file):
        if file.size > 8388608:  # 8MB = 8*1024*1024
            raise ValidationError("Bestand mag maximaal 8Mb groot zijn.")

        return file


class PublicSignalSerializerDetail(HALSerializer):
    status = _NestedPublicStatusModelSerializer(required=False)
    serializer_url_field = PublicSignalLinksField
    _display = DisplayField()

    class Meta:
        model = Signal
        fields = (
            '_links',
            '_display',
            'signal_id',
            'status',
            'created_at',
            'updated_at',
            'incident_date_start',
            'incident_date_end',
            'operational_date',
        )


class PublicSignalCreateSerializer(serializers.ModelSerializer):
    location = _NestedLocationModelSerializer()
    reporter = _NestedReporterModelSerializer()
    status = _NestedStatusModelSerializer(required=False)
    category = _NestedCategoryModelSerializer(source='category_assignment')
    priority = _NestedPriorityModelSerializer(required=False, read_only=True)
    attachments = _NestedAttachmentModelSerializer(many=True, read_only=True)

    incident_date_start = serializers.DateTimeField()

    class Meta(object):
        model = Signal
        fields = (
            'id',
            'signal_id',
            'source',
            'text',
            'text_extra',
            'location',
            'category',
            'reporter',
            'status',
            'priority',
            'created_at',
            'updated_at',
            'incident_date_start',
            'incident_date_end',
            'operational_date',
            'image',
            'attachments',
            'extra_properties',
        )
        read_only_fields = (
            'id',
            'signal_id',
            'created_at',
            'updated_at',
            'status',
            'image'
            'attachments',
        )
        extra_kwargs = {
            'id': {'label': 'ID'},
            'signal_id': {'label': 'SIGNAL_ID'},
        }

    def create(self, validated_data):
        if validated_data.get('status') is not None:
            raise ValidationError("Status can not be set on initial creation")

        location_data = validated_data.pop('location')
        reporter_data = validated_data.pop('reporter')
        category_assignment_data = validated_data.pop('category_assignment')

        status_data = {"state": workflow.GEMELD}
        signal = Signal.actions.create_initial(
            validated_data, location_data, status_data, category_assignment_data, reporter_data)
        return signal<|MERGE_RESOLUTION|>--- conflicted
+++ resolved
@@ -115,11 +115,8 @@
         )
         read_only_fields = (
             'id',
-<<<<<<< HEAD
-            'created_by',
-=======
+            'created_by',
             'bag_validated',
->>>>>>> d5274f76
         )
         extra_kwargs = {
             'id': {'label': 'ID', },
