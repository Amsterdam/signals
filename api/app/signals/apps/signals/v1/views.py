--- conflicted
+++ resolved
@@ -11,10 +11,6 @@
 from rest_framework.decorators import action
 from rest_framework.generics import get_object_or_404
 from rest_framework.response import Response
-<<<<<<< HEAD
-=======
-from rest_framework.status import HTTP_201_CREATED
->>>>>>> d5274f76
 from rest_framework_extensions.mixins import DetailSerializerMixin
 
 from signals.apps.signals.api_generics.permissions import SIAPermissions
@@ -26,17 +22,10 @@
     MainCategoryHALSerializer,
     PrivateSignalSerializerDetail,
     PrivateSignalSerializerList,
-<<<<<<< HEAD
     PrivateSplitSignalSerializer,
     PublicSignalCreateSerializer,
     PublicSignalSerializerDetail,
     SignalAttachmentSerializer,
-=======
-    PublicSignalCreateSerializer,
-    PublicSignalSerializerDetail,
-    SignalAttachmentSerializer,
-    SplitPrivateSignalSerializerDetail,
->>>>>>> d5274f76
     SubCategoryHALSerializer
 )
 from signals.auth.backend import JWTAuthBackend
@@ -89,56 +78,11 @@
         serializer = HistoryHalSerializer(history_entries, many=True)
         return Response(serializer.data)
 
-<<<<<<< HEAD
 
 class PrivateSignalSplitViewSet(mixins.CreateModelMixin, mixins.RetrieveModelMixin,
                                 viewsets.GenericViewSet):
     serializer_class = PrivateSplitSignalSerializer
     queryset = Signal.objects.all()
-
-
-class PublicSignalViewSet(mixins.CreateModelMixin,
-                          DetailSerializerMixin,
-                          mixins.RetrieveModelMixin,
-                          viewsets.GenericViewSet):
-    queryset = Signal.objects.all()
-    serializer_class = PublicSignalCreateSerializer
-    serializer_detail_class = PublicSignalSerializerDetail
-    lookup_field = 'signal_id'
-
-
-class PublicSignalAttachmentsViewSet(mixins.CreateModelMixin, viewsets.GenericViewSet):
-    serializer_class = SignalAttachmentSerializer
-    signal = None
-    is_public = True
-    lookup_field = 'signal_id'
-    lookup_url_kwarg = 'signal_id'
-
-    def _set_signal(self):
-        self.signal = Signal.objects.get(**{self.lookup_field: self.kwargs[self.lookup_url_kwarg]})
-
-    def create(self, request, *args, **kwargs):
-        self._set_signal()
-        return super().create(request, args, kwargs)
-
-
-class PrivateSignalAttachmentsViewSet(PublicSignalAttachmentsViewSet, mixins.ListModelMixin):
-    is_public = False
-    pagination_class = None
-    lookup_field = 'pk'
-    lookup_url_kwarg = 'pk'
-=======
-    @action(detail=True, methods=['POST'],
-            serializer_detail_class=SplitPrivateSignalSerializerDetail)
-    def split(self, request, pk=None, *args, **kwargs):
-        serializer = self.get_serializer(many=True, data=request.data)
-        if serializer.is_valid(raise_exception=True):
-            serializer.save()
->>>>>>> d5274f76
-
-    def get_queryset(self):
-        self._set_signal()
-        return Attachment.actions.get_attachments(self.signal)
 
 
 class PublicSignalViewSet(mixins.CreateModelMixin,
