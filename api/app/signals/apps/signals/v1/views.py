"""
Views that are used exclusively by the V1 API
"""
from datapunt_api.pagination import HALPagination
from datapunt_api.rest import DatapuntViewSet
from django.contrib.auth.mixins import LoginRequiredMixin
from django.core.exceptions import ValidationError
from django.utils import timezone
from django.views.generic.detail import SingleObjectMixin
from django_filters.rest_framework import DjangoFilterBackend
from rest_framework import mixins, viewsets
from rest_framework.decorators import action
from rest_framework.generics import get_object_or_404
from rest_framework.response import Response
from rest_framework.status import HTTP_202_ACCEPTED
from rest_framework.viewsets import ViewSet
from rest_framework_extensions.mixins import DetailSerializerMixin

from signals.apps.signals.api_generics.permissions import SIAPermissions
from signals.apps.signals.models import History, MainCategory, Signal, SubCategory
from signals.apps.signals.pdf.views import PDFTemplateView
from signals.apps.signals.v1.filters import SignalFilter
from signals.apps.signals.v1.serializers import (
    HistoryHalSerializer,
    MainCategoryHALSerializer,
    PrivateSignalSerializerDetail,
    PrivateSignalSerializerList,
    PublicSignalCreateSerializer,
    PublicSignalSerializerDetail,
    SubCategoryHALSerializer
)
from signals.auth.backend import JWTAuthBackend


class MainCategoryViewSet(DatapuntViewSet):
    queryset = MainCategory.objects.all()
    serializer_detail_class = MainCategoryHALSerializer
    serializer_class = MainCategoryHALSerializer
    lookup_field = 'slug'


class SubCategoryViewSet(mixins.RetrieveModelMixin, viewsets.GenericViewSet):
    queryset = SubCategory.objects.all()
    serializer_class = SubCategoryHALSerializer
    pagination_class = HALPagination

    def get_object(self):
        queryset = self.filter_queryset(self.get_queryset())
        obj = get_object_or_404(queryset,
                                main_category__slug=self.kwargs['slug'],
                                slug=self.kwargs['sub_slug'])
        self.check_object_permissions(self.request, obj)
        return obj


class AddAttachmentMixin(ViewSet):

    @action(detail=True, methods=['POST'])
    def attachment(self, request, **kwargs):
        # **kwargs contains the url parameters (pk or uuid or ...)
        signal = Signal.objects.get(**kwargs)

        # Check upload is present and not too big
        file = request.data.get('file', None)
        if file:
            if file.size > 8388608:  # 8MB = 8*1024*1024
                raise ValidationError("Bestand mag maximaal 8Mb groot zijn.")
        else:
            raise ValidationError("File is een verplicht veld.")

        attachment = Signal.actions.add_attachment(file, signal)

        if request.user:
            attachment.created_by = request.user.email
            attachment.save()

        return Response({}, status=HTTP_202_ACCEPTED)


class PrivateSignalViewSet(DatapuntViewSet,
                           mixins.CreateModelMixin,
                           mixins.UpdateModelMixin,
                           AddAttachmentMixin):
    """Viewset for `Signal` objects in V1 private API"""
    queryset = Signal.objects.all()
    serializer_class = PrivateSignalSerializerList
    serializer_detail_class = PrivateSignalSerializerDetail
    pagination_class = HALPagination
    authentication_classes = (JWTAuthBackend,)
    filter_backends = (DjangoFilterBackend,)
<<<<<<< HEAD
=======
    filter_class = SignalFilter
>>>>>>> 1878e98c
    permission_classes = (SIAPermissions,)

    http_method_names = ['get', 'post', 'patch', 'head', 'options', 'trace']

    @action(detail=True)
    def history(self, request, pk=None):
        """History endpoint filterable by action."""
        history_entries = History.objects.filter(_signal__id=pk)
        what = self.request.query_params.get('what', None)
        if what:
            history_entries = history_entries.filter(what=what)

        serializer = HistoryHalSerializer(history_entries, many=True)
        return Response(serializer.data)


class PublicSignalViewSet(mixins.CreateModelMixin,
                          DetailSerializerMixin,
                          mixins.RetrieveModelMixin,
                          viewsets.GenericViewSet,
                          AddAttachmentMixin):
    queryset = Signal.objects.all()
    serializer_class = PublicSignalCreateSerializer
    serializer_detail_class = PublicSignalSerializerDetail
    lookup_field = 'signal_id'


class GeneratePdfView(LoginRequiredMixin, SingleObjectMixin, PDFTemplateView):
    object = None
    pk_url_kwarg = 'signal_id'
    queryset = Signal.objects.all()

    template_name = 'signals/pdf/print_signal.html'
    extra_context = {'now': timezone.datetime.now(), }

    def get_context_data(self, **kwargs):
        self.object = self.get_object()
        self.pdf_filename = 'SIA-{}.pdf'.format(self.object.pk)
        rd_coordinates = self.object.location.get_rd_coordinates()
        bbox = '{},{},{},{}'.format(
            rd_coordinates.x - 340.00,
            rd_coordinates.y - 125.00,
            rd_coordinates.x + 340.00,
            rd_coordinates.y + 125.00,
        )
        return super(GeneratePdfView, self).get_context_data(bbox=bbox)<|MERGE_RESOLUTION|>--- conflicted
+++ resolved
@@ -88,10 +88,7 @@
     pagination_class = HALPagination
     authentication_classes = (JWTAuthBackend,)
     filter_backends = (DjangoFilterBackend,)
-<<<<<<< HEAD
-=======
     filter_class = SignalFilter
->>>>>>> 1878e98c
     permission_classes = (SIAPermissions,)
 
     http_method_names = ['get', 'post', 'patch', 'head', 'options', 'trace']
