--- conflicted
+++ resolved
@@ -11,11 +11,8 @@
 from rest_framework.decorators import action
 from rest_framework.generics import get_object_or_404
 from rest_framework.response import Response
-<<<<<<< HEAD
-from rest_framework.status import HTTP_201_CREATED, HTTP_202_ACCEPTED
-=======
+from rest_framework.status import HTTP_201_CREATED
 from rest_framework_extensions.mixins import DetailSerializerMixin
->>>>>>> ed4321f8
 
 from signals.apps.signals.api_generics.permissions import SIAPermissions
 from signals.apps.signals.models import Attachment, History, MainCategory, Signal, SubCategory
@@ -26,13 +23,10 @@
     MainCategoryHALSerializer,
     PrivateSignalSerializerDetail,
     PrivateSignalSerializerList,
-<<<<<<< HEAD
-    SplitPrivateSignalSerializerDetail,
-=======
     PublicSignalCreateSerializer,
     PublicSignalSerializerDetail,
     SignalAttachmentSerializer,
->>>>>>> ed4321f8
+    SplitPrivateSignalSerializerDetail,
     SubCategoryHALSerializer
 )
 from signals.auth.backend import JWTAuthBackend
