--- conflicted
+++ resolved
@@ -118,12 +118,8 @@
     serializer_detail_class = SignalAuthHALSerializer
     serializer_class = SignalAuthHALSerializer
     filter_backends = (DjangoFilterBackend, FieldMappingOrderingFilter, )
-<<<<<<< HEAD
     filter_class = SignalFilter
     permission_classes = (SIABackofficePermission,)
-=======
-    filterset_class = SignalFilter
->>>>>>> 1b47a27e
     ordering_fields = (
         'id',
         'created_at',
