# SPDX-License-Identifier: MPL-2.0
# Copyright (C) 2018 - 2022 Gemeente Amsterdam
import os

BASE_DIR = os.path.dirname(os.path.dirname(os.path.abspath(__file__)))

TRUE_VALUES = [True, 'True', 'true', '1']

# Django settings
SECRET_KEY = os.getenv('SECRET_KEY')
DEBUG = False

# localhost and 127.0.0.1 are allowed because the deployment process checks the health endpoint with a
# request to localhost:port
DEFAULT_ALLOWED_HOSTS = 'api.data.amsterdam.nl,acc.api.data.amsterdam.nl,localhost,127.0.0.1'
ALLOWED_HOSTS = os.getenv('ALLOWED_HOSTS', DEFAULT_ALLOWED_HOSTS).split(',')

INTERNAL_IPS = ('127.0.0.1', '0.0.0.0')

CORS_ALLOWED_ORIGINS = [origin.strip() for origin in os.getenv('CORS_ALLOWED_ORIGINS', 'null').split(',')]
CORS_ALLOW_ALL_ORIGINS = os.getenv('CORS_ALLOW_ALL_ORIGINS', True) in TRUE_VALUES

SITE_ID = 1
SITE_NAME = 'Signalen API'
SITE_DOMAIN = os.getenv('SITE_DOMAIN', 'api.data.amsterdam.nl')

ORGANIZATION_NAME = os.getenv('ORGANIZATION_NAME', 'Gemeente Amsterdam')

# Accept signals within this geographic bounding box in
# format: <lon_min>,<lat_min>,<lon_max>,<lat_max> (WS84)
# default value covers The Netherlands
BOUNDING_BOX = [float(i) for i in os.getenv('BOUNDING_BOX', '3.3,50.7,7.3,53.6').split(',')]

# Django security settings
SECURE_BROWSER_XSS_FILTER = True
SECURE_CONTENT_TYPE_NOSNIFF = True
X_FRAME_OPTIONS = 'DENY'

# Application definition
INSTALLED_APPS = [
    # Django
    'django.contrib.contenttypes',
    'django.contrib.staticfiles',
    'django.contrib.messages',
    'django.contrib.sessions',
    'django.contrib.sites',
    'django.contrib.auth',
    'django.contrib.admin',
    'django.contrib.gis',

    # Signals project
    'signals.apps.history',

    'signals.apps.email_integrations',
    'signals.apps.health',
    'signals.apps.signals',
    'signals.apps.api',
    'signals.apps.users',
    'signals.apps.sigmax',
    'signals.apps.feedback',
    'signals.apps.reporting',
    'signals.apps.search',
    'signals.apps.dataset',
    'signals.apps.questionnaires',

    'change_log',

    # Third party
    'corsheaders',
    'datapunt_api',
    'django_celery_beat',
    'django_celery_results',
    'django_extensions',
    'django_filters',
    'djcelery_email',
    'markdownx',
    'raven.contrib.django.raven_compat',
    'rest_framework',
    'rest_framework_gis',
    'storages',
]

MIDDLEWARE = [
    'corsheaders.middleware.CorsMiddleware',
    'django.middleware.security.SecurityMiddleware',
    'django.contrib.sessions.middleware.SessionMiddleware',
    'django.middleware.common.CommonMiddleware',
    'django.middleware.csrf.CsrfViewMiddleware',
    'django.contrib.auth.middleware.AuthenticationMiddleware',
    'django.contrib.messages.middleware.MessageMiddleware',
    'django.contrib.sites.middleware.CurrentSiteMiddleware',
    'django.middleware.clickjacking.XFrameOptionsMiddleware',
    'signals.apps.api.middleware.APIVersionHeaderMiddleware',
    'change_log.middleware.ChangeLoggerMiddleware',
]

ROOT_URLCONF = 'signals.urls'
WSGI_APPLICATION = 'signals.wsgi.application'

TEMPLATES = [
    {
        'BACKEND': 'django.template.backends.django.DjangoTemplates',
        'DIRS': [os.path.join(BASE_DIR, 'templates')],
        'APP_DIRS': True,
        'OPTIONS': {
            'context_processors': [
                'django.template.context_processors.debug',
                'django.template.context_processors.request',
                'django.contrib.auth.context_processors.auth',
                'django.contrib.messages.context_processors.messages',
                'signals.context_processors.settings_in_context',
            ],
            'builtins': [
                'signals.apps.email_integrations.templatetags.location',
            ],
        },
    }
]

DATABASES = {
    'default': {
        'ENGINE': 'django.contrib.gis.db.backends.postgis',
        'NAME': os.getenv('DATABASE_NAME', 'signals'),
        'USER': os.getenv('DATABASE_USER', 'signals'),
        'PASSWORD': os.getenv('DATABASE_PASSWORD', 'insecure'),
        'HOST': None,
        'PORT': None
    },
}

# Internationalization
LANGUAGE_CODE = 'nl-NL'
TIME_ZONE = 'Europe/Amsterdam'
USE_I18N = True
USE_L10N = True
USE_TZ = True
DATETIME_FORMAT = 'l d-m-Y, H:i'  # e.g. "Donderdag 06-09-2018, 13:56"

# Static files (CSS, JavaScript, Images) and media files
STATIC_URL = '/signals/static/'
STATIC_ROOT = os.path.join(os.path.dirname(os.path.dirname(BASE_DIR)), 'static')
MEDIA_URL = '/signals/media/'
MEDIA_ROOT = os.path.join(os.path.dirname(os.path.dirname(BASE_DIR)), 'media')

# Object store / Swift
if os.getenv('SWIFT_ENABLED', False) in TRUE_VALUES:
    # The default settings when using SwiftStorage to the general SIA ObjectStore
    DEFAULT_FILE_STORAGE = 'swift.storage.SwiftStorage'
    SWIFT_USERNAME = os.getenv('SWIFT_USERNAME')
    SWIFT_PASSWORD = os.getenv('SWIFT_PASSWORD')
    SWIFT_AUTH_URL = os.getenv('SWIFT_AUTH_URL')
    SWIFT_TENANT_ID = os.getenv('SWIFT_TENANT_ID')
    SWIFT_TENANT_NAME = os.getenv('SWIFT_TENANT_NAME')
    SWIFT_REGION_NAME = os.getenv('SWIFT_REGION_NAME')
    SWIFT_CONTAINER_NAME = os.getenv('SWIFT_CONTAINER_NAME')
    SWIFT_TEMP_URL_KEY = os.getenv('SWIFT_TEMP_URL_KEY')
    SWIFT_USE_TEMP_URLS = True

SWIFT = {
    # These settings are used to create override the default Swift storage settings. Usefull for writing to a different
    # ObjectStore
    'datawarehouse': {
        'api_username': os.getenv('DWH_SWIFT_USERNAME'),
        'api_key': os.getenv('DWH_SWIFT_PASSWORD'),
        'tenant_name': os.getenv('DWH_SWIFT_TENANT_NAME'),
        'tenant_id': os.getenv('DWH_SWIFT_TENANT_ID'),
        'container_name': os.getenv('DWH_SWIFT_CONTAINER_NAME'),
        'auto_overwrite': os.getenv('DWH_SWIFT_AUTO_OVERWRITE', True)
    },
    'horeca': {
        'api_username': os.getenv('HORECA_SWIFT_USERNAME'),
        'api_key': os.getenv('HORECA_SWIFT_PASSWORD'),
        'tenant_name': os.getenv('HORECA_SWIFT_TENANT_NAME'),
        'tenant_id': os.getenv('HORECA_SWIFT_TENANT_ID'),
        'container_name': os.getenv('HORECA_SWIFT_CONTAINER_NAME'),
        'auto_overwrite': os.getenv('HORECA_SWIFT_AUTO_OVERWRITE', True)
    },
    'tdo': {
        'api_username': os.getenv('TDO_SWIFT_USERNAME'),
        'api_key': os.getenv('TDO_SWIFT_PASSWORD'),
        'tenant_name': os.getenv('TDO_SWIFT_TENANT_NAME'),
        'tenant_id': os.getenv('TDO_SWIFT_TENANT_ID'),
        'container_name': os.getenv('TDO_SWIFT_CONTAINER_NAME'),
        'auto_overwrite': os.getenv('TDO_SWIFT_AUTO_OVERWRITE', True)
    }
}

# Object store - Datawarehouse (DWH)
DWH_MEDIA_ROOT = os.getenv('DWH_MEDIA_ROOT')

# Using `HEALTH_MODEL` for health check endpoint.
HEALTH_MODEL = 'signals.Signal'

SIGNALS_AUTH = {
    'JWKS': os.getenv('PUB_JWKS'),
    'JWKS_URL': os.getenv('JWKS_URL'),
    'USER_ID_FIELDS': os.getenv('USER_ID_FIELDS', 'email').split(','),
    'ALWAYS_OK': False,
}

# Celery settings
RABBITMQ_USER = os.getenv('RABBITMQ_USER', 'signals')
RABBITMQ_PASSWORD = os.getenv('RABBITMQ_PASSWORD', 'insecure')
RABBITMQ_VHOST = os.getenv('RABBITMQ_VHOST', 'vhost')
RABBITMQ_HOST = os.getenv('RABBITMQ_HOST', 'rabbit')

CELERY_BROKER_URL = os.getenv('CELERY_BROKER_URL',
                              f'amqp://{RABBITMQ_USER}:{RABBITMQ_PASSWORD}'
                              f'@{RABBITMQ_HOST}/{RABBITMQ_VHOST}')
CELERY_EMAIL_CHUNK_SIZE = 1
CELERY_RESULT_BACKEND = 'django-db'
CELERY_TASK_RESULT_EXPIRES = 604800  # 7 days in seconds (7*24*60*60)
CELERY_TASK_ALWAYS_EAGER = os.getenv('CELERY_TASK_ALWAYS_EAGER', False) in TRUE_VALUES

# Celery Beat settings
CELERY_BEAT_SCHEDULER = 'django_celery_beat.schedulers:DatabaseScheduler'
CELERY_BEAT_SCHEDULE = {}

# E-mail settings for SMTP (SendGrid)
EMAIL_BACKEND = os.getenv('EMAIL_BACKEND', 'djcelery_email.backends.CeleryEmailBackend')
EMAIL_HOST = os.getenv('EMAIL_HOST')
EMAIL_HOST_USER = os.getenv('EMAIL_HOST_USER')
EMAIL_HOST_PASSWORD = os.getenv('EMAIL_HOST_PASSWORD')
EMAIL_PORT = os.getenv('EMAIL_PORT', 465)  # 465 fort SSL 587 for TLS
EMAIL_USE_TLS = os.getenv('EMAIL_USE_TLS', False) in TRUE_VALUES
if not EMAIL_USE_TLS:
    EMAIL_USE_SSL = os.getenv('EMAIL_USE_SSL', True) in TRUE_VALUES
CELERY_EMAIL_BACKEND = os.getenv('CELERY_EMAIL_BACKEND', 'django.core.mail.backends.smtp.EmailBackend')
EMAIL_REST_ENDPOINT = os.getenv('EMAIL_REST_ENDPOINT', None)
EMAIL_REST_ENDPOINT_TIMEOUT = os.getenv('EMAIL_REST_ENDPOINT_TIMEOUT', 5)
EMAIL_REST_ENDPOINT_CLIENT_CERT = os.getenv('EMAIL_REST_ENDPOINT_CLIENT_CERT', None)
EMAIL_REST_ENDPOINT_CLIENT_KEY = os.getenv('EMAIL_REST_ENDPOINT_CLIENT_KEY', None)

DEFAULT_FROM_EMAIL = os.getenv('DEFAULT_FROM_EMAIL', 'Meldingen gemeente Amsterdam <noreply@meldingen.amsterdam.nl>')
DEFAULT_AUTO_FIELD = 'django.db.models.AutoField'

# Django cache settings
CACHES = {
    'default': {
        'BACKEND': 'django.core.cache.backends.locmem.LocMemCache',
    }
}

# Sentry logging
RAVEN_CONFIG = {
    'dsn': os.getenv('SENTRY_RAVEN_DSN'),
}

# Django Logging settings
LOGGING = {
    'version': 1,
    'disable_existing_loggers': False,
    'root': {
        'level': 'INFO',
        'handlers': ['console', 'sentry'],
    },
    'formatters': {
        'console': {
            'format': '%(asctime)s - %(name)s - %(levelname)s - %(message)s'
        }
    },
    'filters': {
        'static_fields': {
            '()': 'signals.utils.staticfieldfilter.StaticFieldFilter',
            'fields': {
                'project': 'SignalsAPI',
                'environment': 'Any',
                'hideme': 'True'
            },
        },
    },
    'handlers': {
        'console': {
            'level': 'INFO',
            'class': 'logging.StreamHandler',
            'formatter': 'console',
        },
        'sentry': {
            'level': 'WARNING',
            'class': 'raven.contrib.django.raven_compat.handlers.SentryHandler',
        },
    },
    'loggers': {
        'signals': {
            'level': 'WARNING',
            'handlers': ['console'],
            'propagate': True,
        },
        'django': {
            'level': 'ERROR',
            'handlers': ['console'],
            'propagate': True,
        },
        'raven': {
            'level': 'DEBUG',
            'handlers': ['console'],
            'propagate': False,
        },
        'sentry.errors': {
            'level': 'DEBUG',
            'handlers': ['console'],
            'propagate': False,
        },

        # Debug all batch jobs
        'doc': {
            'level': 'INFO',
            'handlers': ['console'],
            'propagate': False,
        },
        'index': {
            'level': 'INFO',
            'handlers': ['console'],
            'propagate': False,
        },
        'search': {
            'level': 'ERROR',
            'handlers': ['console'],
            'propagate': False,
        },
        'elasticsearch': {
            'level': 'ERROR',
            'handlers': ['console'],
            'propagate': False,
        },
        'urllib3': {
            'level': 'ERROR',
            'handlers': ['console'],
            'propagate': False,
        },
        'factory.containers': {
            'level': 'INFO',
            'handlers': ['console'],
            'propagate': False,
        },
        'factory.generate': {
            'handlers': ['console'],
            'level': 'INFO',
            'propagate': False,
        },
        'requests.packages.urllib3.connectionpool': {
            'level': 'ERROR',
            'handlers': ['console'],
            'propagate': False,
        },
        'signals.apps.reporting.management.commands.dump_horeca_csv_files': {
            'level': 'DEBUG',
            'handlers': ['console'],
            'propagate': False,
        },

        # Log all unhandled exceptions
        'django.request': {
            'level': 'ERROR',
            'handlers': ['console'],
            'propagate': False,
        },
    },
}

# Django REST framework settings
REST_FRAMEWORK = dict(
    PAGE_SIZE=100,
    UNAUTHENTICATED_USER={},
    UNAUTHENTICATED_TOKEN={},
    DEFAULT_AUTHENTICATION_CLASSES=[],
    DEFAULT_PAGINATION_CLASS='datapunt_api.pagination.HALPagination',
    DEFAULT_FILTER_BACKENDS=(
        'django_filters.rest_framework.DjangoFilterBackend',
    ),
    DEFAULT_THROTTLE_RATES={
        'nouser': os.getenv('PUBLIC_THROTTLE_RATE', '60/hour')
    },
)

# Swagger settings
DATAPUNT_API_URL = os.getenv('DATAPUNT_API_URL', 'https://api.data.amsterdam.nl/')  # Must end with a trailing slash
SWAGGER_SETTINGS = {
    'USE_SESSION_AUTH': False,
    'SECURITY_DEFINITIONS': {
        'Signals API - Swagger': {
            'type': 'oauth2',
            'authorizationUrl': f'{DATAPUNT_API_URL}oauth2/authorize',
            'flow': 'implicit',
            'scopes': {
                'SIG/ALL': 'Signals alle authorizaties',
            }
        }
    },
    'OAUTH2_CONFIG': {
        'clientId': 'swagger-ui',
        #  'clientSecret': 'yourAppClientSecret',
        'appName': 'Signal Swagger UI',
    },
}

# Sigmax settings
SIGMAX_AUTH_TOKEN = os.getenv('SIGMAX_AUTH_TOKEN', None)
SIGMAX_SERVER = os.getenv('SIGMAX_SERVER', None)
SIGMAX_SEND_FAIL_TIMEOUT_MINUTES = os.getenv('SIGMAX_SEND_FAIL_TIMEOUT_MINUTES', 60*24)  # noqa Default is 24hrs.

# Child settings
SIGNAL_MAX_NUMBER_OF_CHILDREN = 10

# The URL of the Frontend
FRONTEND_URL = os.getenv('FRONTEND_URL', None)

ML_TOOL_ENDPOINT = os.getenv('SIGNALS_ML_TOOL_ENDPOINT', 'https://api.data.amsterdam.nl/signals_mltool')  # noqa

# Search settings
SEARCH = {
    'PAGE_SIZE': 500,
    'CONNECTION': {
        'HOST': os.getenv('ELASTICSEARCH_HOST', 'elastic-index.service.consul:9200'),
        'INDEX': os.getenv('ELASTICSEARCH_INDEX', 'signals'),
    },
}

FEATURE_FLAGS = {
    'API_DETERMINE_STADSDEEL_ENABLED': os.getenv('API_DETERMINE_STADSDEEL_ENABLED', True) in TRUE_VALUES,
    'API_TRANSFORM_SOURCE_BASED_ON_REPORTER': os.getenv('API_TRANSFORM_SOURCE_BASED_ON_REPORTER', True) in TRUE_VALUES,

    'AUTOMATICALLY_CREATE_CHILD_SIGNALS_PER_CONTAINER': os.getenv('AUTOMATICALLY_CREATE_CHILD_SIGNALS_PER_CONTAINER', False) in TRUE_VALUES,  # noqa
    'AUTOMATICALLY_CREATE_CHILD_SIGNALS_PER_EIKENPROCESSIERUPS_TREE': os.getenv('AUTOMATICALLY_CREATE_CHILD_SIGNALS_PER_EIKENPROCESSIERUPS_TREE', False) in TRUE_VALUES,  # noqa

    # Enabled the history_log based response, disables the signal_history_view based response
    'SIGNAL_HISTORY_LOG_ENABLED': os.getenv('SIGNAL_HISTORY_LOG_ENABLED', False) in TRUE_VALUES,
    'API_USE_QUESTIONNAIRES_APP_FOR_FEEDBACK': os.getenv('API_USE_QUESTIONNAIRES_APP_FOR_FEEDBACK', False) in TRUE_VALUES,  # noqa
<<<<<<< HEAD
    'REPORTER_MAIL_HANDLED_NEGATIVE_CONTACT_ENABLED': os.getenv('REPORTER_MAIL_HANDLED_NEGATIVE_CONTACT_ENABLED', True) in TRUE_VALUES, # noqa
    'REPORTER_MAIL_DISABLE_CONTACT_FEEDBACK_ALLOWS_CONTACT': os.getenv('REPORTER_MAIL_DISABLE_CONTACT_FEEDBACK_ALLOWS_CONTACT', True) in TRUE_VALUES, # noqa
=======

>>>>>>> cb89e8f7
    # Temporary added to exclude permissions in the signals/v1/permissions endpoint that are not yet implemented in
    # the frontend
    # TODO: Remove this when the frontend is updated
    'EXCLUDED_PERMISSIONS_IN_RESPONSE': os.getenv('EXCLUDED_PERMISSIONS_IN_RESPONSE',
                                                  'sia_delete_attachment_of_normal_signal,'
                                                  'sia_delete_attachment_of_parent_signal,'
                                                  'sia_delete_attachment_of_child_signal,'
                                                  'sia_delete_attachment_of_other_user').split(','),

    # Enable/disable system mail for Feedback Received
    'SYSTEM_MAIL_FEEDBACK_RECEIVED_ENABLED': os.getenv('SYSTEM_MAIL_FEEDBACK_RECEIVED_ENABLED', False) in TRUE_VALUES,  # noqa

    # Enable/disable status mail for Handled after negative feedback
    'REPORTER_MAIL_HANDLED_NEGATIVE_CONTACT_ENABLED': os.getenv('REPORTER_MAIL_HANDLED_NEGATIVE_CONTACT_ENABLED', False) in TRUE_VALUES, # noqa

    # Enable/disable only mail when Feedback allows_contact is True
    'REPORTER_MAIL_DISABLE_CONTACT_FEEDBACK_ALLOWS_CONTACT': os.getenv('REPORTER_MAIL_DISABLE_CONTACT_FEEDBACK_ALLOWS_CONTACT', True) in TRUE_VALUES, # noqa
}

API_DETERMINE_STADSDEEL_ENABLED_AREA_TYPE = 'sia-stadsdeel'
API_TRANSFORM_SOURCE_BASED_ON_REPORTER_EXCEPTIONS = os.getenv(
    'API_TRANSFORM_SOURCE_BASED_ON_REPORTER_EXCEPTIONS',
    'techview@amsterdam.nl,verbeterdebuurt@amsterdam.nl,hnw@amsterdam.nl,webcare@amsterdam.nl,qubz@amsterdam.nl'
).split(',')
API_TRANSFORM_SOURCE_BASED_ON_REPORTER_DOMAIN_EXTENSIONS = os.getenv(
    'API_TRANSFORM_SOURCE_BASED_ON_REPORTER_DOMAIN_EXTENSIONS',
    '@amsterdam.nl',
)
API_TRANSFORM_SOURCE_BASED_ON_REPORTER_SOURCE = os.getenv(
    'API_TRANSFORM_SOURCE_BASED_ON_REPORTER_SOURCE', 'Interne melding'
)
API_TRANSFORM_SOURCE_OF_CHILD_SIGNAL_TO = os.getenv('API_TRANSFORM_SOURCE_OF_CHILD_SIGNAL_TO', 'Interne melding')

# Default pdok municipalities
DEFAULT_PDOK_MUNICIPALITIES = os.getenv('DEFAULT_PDOK_MUNICIPALITIES',
                                        'Amsterdam,Amstelveen,Weesp,Ouder-Amstel').split(',')

# use dynamic map server for pdf, empty by default
# example servers
# 'https://service.pdok.nl/brt/achtergrondkaart/wmts/v2_0/standaard/EPSG:28992/{z}/{x}/{y}.png'
# 'https://a.tile.openstreetmap.org/{zoom}/{x}/{y}.png'
DEFAULT_MAP_TILE_SERVER = os.getenv('DEFAULT_MAP_TILE_SERVER', '')

# Default setting for area type
DEFAULT_SIGNAL_AREA_TYPE = os.getenv('DEFAULT_SIGNAL_AREA_TYPE', 'district')

# Logo used on first page of generated PDFs, supports SVG, PNG, and JPG in
# order of preference. Note that this logo is rescaled to 100 pixels in height.
# Note: this assumes the configured image is available through the staticfiles
# app.
API_PDF_LOGO_STATIC_FILE = os.getenv('API_PDF_LOGO_STATIC_FILE', 'api/logo-gemeente-amsterdam.svg')

# Large images are resized to max dimension of `API_PDF_RESIZE_IMAGES_TO`
# along the largest side, aspect ratio is maintained.
API_PDF_RESIZE_IMAGES_TO = 800

# Maximum size for attachments
API_MAX_UPLOAD_SIZE = os.getenv('API_MAX_UPLOAD_SIZE', 20*1024*1024)  # 20MB = 20*1024*1024

# Enable public map geo endpoint
ENABLE_PUBLIC_GEO_SIGNAL_ENDPOINT = os.getenv('ENABLE_PUBLIC_GEO_SIGNAL_ENDPOINT', False) in TRUE_VALUES

# Allow 'invalid' address as unverified
ALLOW_INVALID_ADDRESS_AS_UNVERIFIED = os.getenv('ALLOW_INVALID_ADDRESS_AS_UNVERIFIED', False) in TRUE_VALUES

# Max instances we allow per Category/State combination
STATUS_MESSAGE_TEMPLATE_MAX_INSTANCES = os.getenv('STATUS_MESSAGE_TEMPLATE_MAX_INSTANCES', 20)

MARKDOWNX_MARKDOWNIFY_FUNCTION = 'signals.apps.email_integrations.utils.markdownx_md'  # noqa Renders markdown as HTML using Mistune
MARKDOWNX_URLS_PATH = '/signals/markdownx/markdownify/'  # The url path that Signals has for markdownx<|MERGE_RESOLUTION|>--- conflicted
+++ resolved
@@ -426,12 +426,8 @@
     # Enabled the history_log based response, disables the signal_history_view based response
     'SIGNAL_HISTORY_LOG_ENABLED': os.getenv('SIGNAL_HISTORY_LOG_ENABLED', False) in TRUE_VALUES,
     'API_USE_QUESTIONNAIRES_APP_FOR_FEEDBACK': os.getenv('API_USE_QUESTIONNAIRES_APP_FOR_FEEDBACK', False) in TRUE_VALUES,  # noqa
-<<<<<<< HEAD
     'REPORTER_MAIL_HANDLED_NEGATIVE_CONTACT_ENABLED': os.getenv('REPORTER_MAIL_HANDLED_NEGATIVE_CONTACT_ENABLED', True) in TRUE_VALUES, # noqa
     'REPORTER_MAIL_DISABLE_CONTACT_FEEDBACK_ALLOWS_CONTACT': os.getenv('REPORTER_MAIL_DISABLE_CONTACT_FEEDBACK_ALLOWS_CONTACT', True) in TRUE_VALUES, # noqa
-=======
-
->>>>>>> cb89e8f7
     # Temporary added to exclude permissions in the signals/v1/permissions endpoint that are not yet implemented in
     # the frontend
     # TODO: Remove this when the frontend is updated
