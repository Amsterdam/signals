import os

from celery.schedules import crontab

from signals import API_VERSIONS
from signals.settings.settings_databases import (
    OVERRIDE_HOST_ENV_VAR,
    OVERRIDE_PORT_ENV_VAR,
    LocationKey,
    get_database_key,
    get_docker_host,
    in_docker
)

BASE_DIR = os.path.dirname(os.path.dirname(os.path.abspath(__file__)))

# Django settings
SECRET_KEY = os.getenv('SECRET_KEY')
DEBUG = False

# localhost and 127.0.0.1 are allowed because the deployment process checks the health endpoint with a
# request to localhost:port
DEFAULT_ALLOWED_HOSTS = 'api.data.amsterdam.nl,acc.api.data.amsterdam.nl,localhost,127.0.0.1'
ALLOWED_HOSTS = os.getenv('ALLOWED_HOSTS', DEFAULT_ALLOWED_HOSTS).split(',')

INTERNAL_IPS = ('127.0.0.1', '0.0.0.0')
CORS_ORIGIN_ALLOW_ALL = True
SITE_ID = 1
SITE_NAME = 'Signalen API'
SITE_DOMAIN = os.getenv('SITE_DOMAIN', 'api.data.amsterdam.nl')

# Django security settings
SECURE_BROWSER_XSS_FILTER = True
SECURE_CONTENT_TYPE_NOSNIFF = True
X_FRAME_OPTIONS = 'DENY'

# Application definition
INSTALLED_APPS = [
    # Django
    'django.contrib.contenttypes',
    'django.contrib.staticfiles',
    'django.contrib.messages',
    'django.contrib.sessions',
    'django.contrib.sites',
    'django.contrib.auth',
    'django.contrib.admin',
    'django.contrib.gis',

    # Signals project
    'signals.apps.email_integrations',
    'signals.apps.health',
    'signals.apps.signals',
    'signals.apps.api',
    'signals.apps.users',
    'signals.apps.sigmax',
    'signals.apps.feedback',
    'signals.apps.reporting',
    'signals.apps.search',
    'signals.apps.dataset',

    'change_log',

    # Third party
    'corsheaders',
    'datapunt_api',
    'django_celery_beat',
    'django_celery_results',
    'django_extensions',
    'django_filters',
    'djcelery_email',
    'graphene_django',
    'imagekit',
    'raven.contrib.django.raven_compat',
    'rest_framework',
    'rest_framework_gis',
    'storages',
]

MIDDLEWARE = [
    'corsheaders.middleware.CorsMiddleware',
    'django.middleware.security.SecurityMiddleware',
    'django.contrib.sessions.middleware.SessionMiddleware',
    'django.middleware.common.CommonMiddleware',
    'django.middleware.csrf.CsrfViewMiddleware',
    'django.contrib.auth.middleware.AuthenticationMiddleware',
    'django.contrib.messages.middleware.MessageMiddleware',
    'django.contrib.sites.middleware.CurrentSiteMiddleware',
    'django.middleware.clickjacking.XFrameOptionsMiddleware',
    'signals.apps.api.middleware.APIVersionHeaderMiddleware',
    'change_log.middleware.ChangeLoggerMiddleware',
]

ROOT_URLCONF = 'signals.urls'
WSGI_APPLICATION = 'signals.wsgi.application'

TEMPLATES = [
    {
        'BACKEND': 'django.template.backends.django.DjangoTemplates',
        'DIRS': [os.path.join(BASE_DIR, 'templates')],
        'APP_DIRS': True,
        'OPTIONS': {
            'context_processors': [
                'django.template.context_processors.debug',
                'django.template.context_processors.request',
                'django.contrib.auth.context_processors.auth',
                'django.contrib.messages.context_processors.messages',
                'signals.context_processors.admin_feature_flags',
            ]
        },
    }
]

# Database
DATABASE_OPTIONS = {
    LocationKey.docker: {
        'ENGINE': 'django.contrib.gis.db.backends.postgis',
        'NAME': os.getenv('DATABASE_NAME', 'signals'),
        'USER': os.getenv('DATABASE_USER', 'signals'),
        'PASSWORD': os.getenv('DATABASE_PASSWORD', 'insecure'),
        'HOST': 'database',
        'PORT': '5432',
    },
    LocationKey.local: {
        'ENGINE': 'django.contrib.gis.db.backends.postgis',
        'NAME': os.getenv('DATABASE_NAME', 'signals'),
        'USER': os.getenv('DATABASE_USER', 'signals'),
        'PASSWORD': os.getenv('DATABASE_PASSWORD', 'insecure'),
        'HOST': get_docker_host(),
        'PORT': '5409',
    },
    LocationKey.override: {
        'ENGINE': 'django.contrib.gis.db.backends.postgis',
        'NAME': os.getenv('DATABASE_NAME', 'signals'),
        'USER': os.getenv('DATABASE_USER', 'signals'),
        'PASSWORD': os.getenv('DATABASE_PASSWORD', 'insecure'),
        'HOST': os.getenv(OVERRIDE_HOST_ENV_VAR),
        'PORT': os.getenv(OVERRIDE_PORT_ENV_VAR, '5432'),
    },
}
DATABASES = {
    'default': DATABASE_OPTIONS[get_database_key()]
}

# Internationalization
LANGUAGE_CODE = 'nl-NL'
TIME_ZONE = 'Europe/Amsterdam'
USE_I18N = True
USE_L10N = True
USE_TZ = True
DATETIME_FORMAT = 'l d-m-Y, H:i'  # e.g. "Donderdag 06-09-2018, 13:56"

# Static files (CSS, JavaScript, Images) and media files
STATIC_URL = '/signals/static/'
STATIC_ROOT = os.path.join(os.path.dirname(os.path.dirname(BASE_DIR)), 'static')
MEDIA_URL = '/signals/media/'
MEDIA_ROOT = os.path.join(os.path.dirname(os.path.dirname(BASE_DIR)), 'media')

# Object store / Swift
if os.getenv('SWIFT_ENABLED', False) in [True, 1, '1', 'True', 'true']:
    DEFAULT_FILE_STORAGE = 'swift.storage.SwiftStorage'
    SWIFT_USERNAME = os.getenv('SWIFT_USERNAME')
    SWIFT_PASSWORD = os.getenv('SWIFT_PASSWORD')
    SWIFT_AUTH_URL = os.getenv('SWIFT_AUTH_URL')
    SWIFT_TENANT_ID = os.getenv('SWIFT_TENANT_ID')
    SWIFT_TENANT_NAME = os.getenv('SWIFT_TENANT_NAME')
    SWIFT_REGION_NAME = os.getenv('SWIFT_REGION_NAME')
    SWIFT_CONTAINER_NAME = os.getenv('SWIFT_CONTAINER_NAME')
    SWIFT_TEMP_URL_KEY = os.getenv('SWIFT_TEMP_URL_KEY')
    SWIFT_USE_TEMP_URLS = True

# Object store - Datawarehouse (DWH)
DWH_SWIFT_AUTH_URL = os.getenv('SWIFT_AUTH_URL')
DWH_SWIFT_USERNAME = os.getenv('DWH_SWIFT_USERNAME')
DWH_SWIFT_PASSWORD = os.getenv('DWH_SWIFT_PASSWORD')
DWH_SWIFT_TENANT_NAME = os.getenv('DWH_SWIFT_TENANT_NAME')
DWH_SWIFT_TENANT_ID = os.getenv('DWH_SWIFT_TENANT_ID')
DWH_SWIFT_REGION_NAME = os.getenv('SWIFT_REGION_NAME')
DWH_SWIFT_CONTAINER_NAME = os.getenv('DWH_SWIFT_CONTAINER_NAME')

DWH_MEDIA_ROOT = os.getenv('DWH_MEDIA_ROOT')

# Object store - Horeca data levering
HORECA_SWIFT_AUTH_URL = os.getenv('SWIFT_AUTH_URL')
HORECA_SWIFT_USERNAME = os.getenv('HORECA_SWIFT_USERNAME')
HORECA_SWIFT_PASSWORD = os.getenv('HORECA_SWIFT_PASSWORD')
HORECA_SWIFT_TENANT_NAME = os.getenv('HORECA_SWIFT_TENANT_NAME')
HORECA_SWIFT_TENANT_ID = os.getenv('HORECA_SWIFT_TENANT_ID')
HORECA_SWIFT_REGION_NAME = os.getenv('SWIFT_REGION_NAME')
HORECA_SWIFT_CONTAINER_NAME = os.getenv('HORECA_SWIFT_CONTAINER_NAME')

# Using `HEALTH_MODEL` for health check endpoint.
HEALTH_MODEL = 'signals.Signal'

HEALTH_DATA_SUB_CATEGORY_MINIMUM_COUNT = 76
HEALTH_DATA_MAIN_CATEGORY_MINIMUM_COUNT = 9

# The following JWKS data was obtained in the authz project :  jwkgen -create -alg ES256   # noqa
# This is a test public/private key def and added for testing .
JWKS_TEST_KEY = """
    {
        "keys": [
            {
                "kty": "EC",
                "key_ops": [
                    "verify",
                    "sign"
                ],
                "kid": "2aedafba-8170-4064-b704-ce92b7c89cc6",
                "crv": "P-256",
                "x": "6r8PYwqfZbq_QzoMA4tzJJsYUIIXdeyPA27qTgEJCDw=",
                "y": "Cf2clfAfFuuCB06NMfIat9ultkMyrMQO9Hd2H7O9ZVE=",
                "d": "N1vu0UQUp0vLfaNeM0EDbl4quvvL6m_ltjoAXXzkI3U="
            }
        ]
    }
"""

SIGNALS_AUTHZ = {
    'JWKS': os.getenv('PUB_JWKS', JWKS_TEST_KEY),
    'JWKS_URL': os.getenv('JWKS_URL'),
    'USER_ID_FIELD': os.getenv('USER_ID_FIELD', 'sub'),
    'ALWAYS_OK': False,
}

# Celery settings
RABBITMQ_USER = os.getenv('RABBITMQ_USER', 'signals')
RABBITMQ_PASSWORD = os.getenv('RABBITMQ_PASSWORD', 'insecure')
RABBITMQ_VHOST = os.getenv('RABBITMQ_VHOST', 'vhost')
RABBITMQ_HOST = os.getenv('RABBITMQ_HOST', 'rabbit' if in_docker() else 'localhost')

CELERY_BROKER_URL = os.getenv('CELERY_BROKER_URL',
                              f'amqp://{RABBITMQ_USER}:{RABBITMQ_PASSWORD}'
                              f'@{RABBITMQ_HOST}/{RABBITMQ_VHOST}')
CELERY_EMAIL_CHUNK_SIZE = 1
CELERY_RESULT_BACKEND = 'django-db'
CELERY_TASK_RESULT_EXPIRES = 604800  # 7 days in seconds (7*24*60*60)

# Celery Beat settings
CELERY_BEAT_SCHEDULER = 'django_celery_beat.schedulers:DatabaseScheduler'

CELERY_BEAT_SCHEDULE = {
    # SIG-1051
    'rebuild-elastic': {  # Run task every day at 07:00
        'task': 'signals.apps.search.tasks.rebuild_index',
        'schedule': crontab(minute='0', hour='7'),
    },
    # SIG-1456
    # 'save-csv-files-datawarehouse': {
    #     'task': 'signals.apps.signals.tasks.task_save_csv_files_datawarehouse',
    #     'schedule': crontab(hour=4),
    # },
    'sigmax-fail-stuck-sending-signals': {
        'task': 'signals.apps.sigmax.tasks.fail_stuck_sending_signals',
        'schedule': crontab(minute='*/15'),
    },
}

# E-mail settings for SMTP (SendGrid)
EMAIL_BACKEND = os.getenv('EMAIL_BACKEND', 'djcelery_email.backends.CeleryEmailBackend')
EMAIL_HOST = os.getenv('EMAIL_HOST')
EMAIL_HOST_USER = os.getenv('EMAIL_HOST_USER')
EMAIL_HOST_PASSWORD = os.getenv('EMAIL_HOST_PASSWORD')
EMAIL_PORT = os.getenv('EMAIL_PORT', 465)  # 465 fort SSL 587 for TLS
EMAIL_USE_TLS = os.getenv('EMAIL_USE_TLS', False)
if not EMAIL_USE_TLS:
    EMAIL_USE_SSL = os.getenv('EMAIL_USE_SSL', True)

# Email integration settings
EMAIL_INTEGRATIONS = dict(
    FLEX_HORECA=dict(
        RECIPIENT_LIST=[os.getenv('EMAIL_FLEX_HORECA_INTEGRATION_ADDRESS', None), ],
        APPLICABLE_RULES=dict(
            WEEKDAYS=os.getenv('EMAIL_FLEX_HORECA_WEEKDAYS', '5,6,7'),  # fri, sat, sun
            END_TIME=os.getenv('EMAIL_FLEX_HORECA_END_TIME', '04:00'),  # 04:00 o'clock
        )
    ),
    TOEZICHT_OR_NIEUW_WEST=dict(
        RECIPIENT_LIST=[os.getenv('EMAIL_TOEZICHT_OR_NIEUW_WEST_INTEGRATION_ADDRESS', None), ],
    ),
    VTH_NIEUW_WEST=dict(
        RECIPIENT_LIST=[os.getenv('EMAIL_VTH_NIEUW_WEST_INTEGRATION_ADDRESS', None), ],
    ),
)

NOREPLY = 'noreply@meldingen.amsterdam.nl'

# Django cache settings
CACHES = {
    'default': {
        'BACKEND': 'django.core.cache.backends.locmem.LocMemCache',
    }
}

# Sentry logging
RAVEN_CONFIG = {
    'dsn': os.getenv('SENTRY_RAVEN_DSN'),
}

# Django Logging settings
GELF_HOST: str = os.getenv('GELF_UDP_HOST', 'localhost')
GELF_PORT: int = int(os.getenv('GELF_UDP_PORT', '12201'))
LOGGING = {
    'version': 1,
    'disable_existing_loggers': False,
    'root': {
        'level': 'INFO',
        'handlers': ['console', 'gelf', 'sentry'],
    },
    'formatters': {
        'console': {
            'format': '%(asctime)s - %(name)s - %(levelname)s - %(message)s'
        }
    },
    'filters': {
        'static_fields': {
            '()': 'signals.utils.staticfieldfilter.StaticFieldFilter',
            'fields': {
                'project': 'SignalsAPI',
                'environment': 'Any',
                'hideme': 'True'
            },
        },
    },
    'handlers': {
        'console': {
            'level': 'INFO',
            'class': 'logging.StreamHandler',
            'formatter': 'console',
        },
        'sentry': {
            'level': 'WARNING',
            'class': 'raven.contrib.django.raven_compat.handlers.SentryHandler',
        },
        'gelf': {
            'class': 'graypy.GELFUDPHandler',
            'host': GELF_HOST,
            'port': GELF_PORT,
            'filters': ['static_fields'],
        }
    },
    'loggers': {
        'signals': {
            'level': 'WARNING',
            'handlers': ['console', 'gelf'],
            'propagate': True,
        },
        'django': {
            'level': 'ERROR',
            'handlers': ['console'],
            'propagate': True,
        },
        'raven': {
            'level': 'DEBUG',
            'handlers': ['console'],
            'propagate': False,
        },
        'sentry.errors': {
            'level': 'DEBUG',
            'handlers': ['console'],
            'propagate': False,
        },

        # Debug all batch jobs
        'doc': {
            'level': 'INFO',
            'handlers': ['console'],
            'propagate': False,
        },
        'index': {
            'level': 'INFO',
            'handlers': ['console'],
            'propagate': False,
        },
        'search': {
            'level': 'ERROR',
            'handlers': ['console'],
            'propagate': False,
        },
        'elasticsearch': {
            'level': 'ERROR',
            'handlers': ['console'],
            'propagate': False,
        },
        'urllib3': {
            'level': 'ERROR',
            'handlers': ['console'],
            'propagate': False,
        },
        'factory.containers': {
            'level': 'INFO',
            'handlers': ['console'],
            'propagate': False,
        },
        'factory.generate': {
            'handlers': ['console'],
            'level': 'INFO',
            'propagate': False,
        },
        'requests.packages.urllib3.connectionpool': {
            'level': 'ERROR',
            'handlers': ['console'],
            'propagate': False,
        },
        'signals.apps.reporting.management.commands.dump_horeca_csv_files': {
            'level': 'DEBUG',
            'handlers': ['console'],
            'propagate': False,
        },

        # Log all unhandled exceptions
        'django.request': {
            'level': 'ERROR',
            'handlers': ['console'],
            'propagate': False,
        },
    },
}

# Django REST framework settings
REST_FRAMEWORK = dict(
    PAGE_SIZE=100,
    MAX_PAGINATE_BY=100,
    UNAUTHENTICATED_USER={},
    UNAUTHENTICATED_TOKEN={},
    DEFAULT_AUTHENTICATION_CLASSES=(
        # 'signals.auth.backend.JWTAuthBackend',
        # 'rest_framework.authentication.BasicAuthentication',
        # 'rest_framework.authentication.SessionAuthentication',
    ),
    DEFAULT_PAGINATION_CLASS=(
        'datapunt_api.pagination.HALPagination',
    ),
    DEFAULT_RENDERER_CLASSES=(
        'rest_framework.renderers.JSONRenderer',
        'rest_framework.renderers.BrowsableAPIRenderer',
    ),
    DEFAULT_FILTER_BACKENDS=(
        # 'rest_framework.filters.SearchFilter',
        # 'rest_framework.filters.OrderingFilter',
        'django_filters.rest_framework.DjangoFilterBackend',
    ),
    COERCE_DECIMAL_TO_STRING=True,
    DEFAULT_THROTTLE_CLASSES=(
        # Currently no default throttle class
        # 'signals.throttling.NoUserRateThrottle',
    ),
    DEFAULT_THROTTLE_RATES={
        # 'nouser': '5/hour',
        'nouser': '60/hour'
    },
    DEFAULT_VERSIONING_CLASS='rest_framework.versioning.NamespaceVersioning',
    DEFAULT_VERSION='v0',
    ALLOWED_VERSIONS=API_VERSIONS.keys(),
)

# Swagger settings
DATAPUNT_API_URL = os.getenv('DATAPUNT_API_URL', 'https://api.data.amsterdam.nl/')
SWAGGER_SETTINGS = {
    'USE_SESSION_AUTH': False,
    'SECURITY_DEFINITIONS': {
        'Signals API - Swagger': {
            'type': 'oauth2',
            'authorizationUrl': '{url}oauth2/authorize'.format(url=DATAPUNT_API_URL),
            'flow': 'implicit',
            'scopes': {
                'SIG/ALL': 'Signals alle authorizaties',
            }
        }
    },
    'OAUTH2_CONFIG': {
        'clientId': 'swagger-ui',
        #  'clientSecret': 'yourAppClientSecret',
        'appName': 'Signal Swagger UI',
    },
}

# Sigmax settings
SIGMAX_AUTH_TOKEN = os.getenv('SIGMAX_AUTH_TOKEN', None)
SIGMAX_SERVER = os.getenv('SIGMAX_SERVER', None)
SIGMAX_SEND_FAIL_TIMEOUT_MINUTES = os.getenv('SIGMAX_SEND_FAIL_TIMEOUT_MINUTES', 60*24)  # noqa Default is 24hrs.

# SIG-884
SIGNAL_MIN_NUMBER_OF_CHILDREN = 2
SIGNAL_MAX_NUMBER_OF_CHILDREN = 3

# SIG-1017
FEEDBACK_ENV_FE_MAPPING = {
    'LOCAL': 'http://dummy_link',
    'ACCEPTANCE': 'https://acc.meldingen.amsterdam.nl',
    'PRODUCTION': 'https://meldingen.amsterdam.nl',
}

ML_TOOL_ENDPOINT = os.getenv('SIGNALS_ML_TOOL_ENDPOINT', 'https://api.data.amsterdam.nl/signals_mltool')  # noqa

# Search settings
SEARCH = {
    'PAGE_SIZE': 500,
    'CONNECTION': {
        'HOST': os.getenv('ELASTICSEARCH_HOST', 'elastic-index.service.consul:9200'),
        'INDEX': os.getenv('ELASTICSEARCH_INDEX', 'sia_signals'),
    },
}

FEATURE_FLAGS = {
    'API_FILTER_EXTRA_PROPERTIES': True,
    'API_SEARCH_ENABLED': True,
    'SEARCH_BUILD_INDEX': True,
    'API_DETERMINE_STADSDEEL_ENABLED': True,
}

API_DETERMINE_STADSDEEL_ENABLED_AREA_TYPE = 'sia-stadsdeel'

# GraphQL Settings
GRAPHENE = {
    'SCHEMA': 'signals.apps.graphql.schema.schema',
    'MIDDLEWARE': (
        'signals.apps.graphql.middleware.AuthenticationMiddleware',
    ),
    'CAMELCASE_ERRORS': True,
    'RELAY_CONNECTION_ENFORCE_FIRST_OR_LAST': True,
    'RELAY_CONNECTION_MAX_LIMIT': 50,
}

<<<<<<< HEAD
# Default setting for area type
DEFAULT_SIGNAL_AREA_TYPE = os.getenv('DEFAULT_SIGNAL_AREA_TYPE', 'district')
=======
DEFAULT_PDOK_MUNICIPALITIES = os.getenv(
    'DEFAULT_PDOK_MUNICIPALITIES',
    'Amsterdam,Amstelveen,Weesp',
).split(',')
>>>>>>> 17b44dae
<|MERGE_RESOLUTION|>--- conflicted
+++ resolved
@@ -521,12 +521,11 @@
     'RELAY_CONNECTION_MAX_LIMIT': 50,
 }
 
-<<<<<<< HEAD
 # Default setting for area type
 DEFAULT_SIGNAL_AREA_TYPE = os.getenv('DEFAULT_SIGNAL_AREA_TYPE', 'district')
-=======
+
+# Default pdok municipalities
 DEFAULT_PDOK_MUNICIPALITIES = os.getenv(
     'DEFAULT_PDOK_MUNICIPALITIES',
     'Amsterdam,Amstelveen,Weesp',
-).split(',')
->>>>>>> 17b44dae
+).split(',')