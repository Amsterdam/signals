import os

from celery.schedules import crontab

from signals import API_VERSIONS
from signals.settings.settings_databases import (
    OVERRIDE_HOST_ENV_VAR,
    OVERRIDE_PORT_ENV_VAR,
    LocationKey,
    get_database_key,
    get_docker_host,
    in_docker
)

# ---
# To enable the ZDS integration in all environments activate the following
# line and add 'signals.apps.zds' to installed apps. For now it is only active
# in testing and development environments (to prevent bit-rot).
# ---
# from .zds import *  # noqa

# ! If you want to connect to the reference implementation build by VNG Use the following settings
# ! Put 'from .zds_vng import *' in your local.py
# ---

BASE_DIR = os.path.dirname(os.path.dirname(os.path.abspath(__file__)))

# Django settings
SECRET_KEY = os.getenv('SECRET_KEY')
DEBUG = False
ALLOWED_HOSTS = [
    'api.data.amsterdam.nl',
    'acc.api.data.amsterdam.nl',

    # Currently this is needed because the deployment process checks the health endpoint with a
    # request to localhost:port.
    'localhost',
    '127.0.0.1',
]
INTERNAL_IPS = ('127.0.0.1', '0.0.0.0')
CORS_ORIGIN_ALLOW_ALL = True
SITE_ID = 1
SITE_NAME = 'Signalen API'
SITE_DOMAIN = os.getenv('SITE_DOMAIN', 'api.data.amsterdam.nl')

# Django security settings
SECURE_BROWSER_XSS_FILTER = True
SECURE_CONTENT_TYPE_NOSNIFF = True
X_FRAME_OPTIONS = 'DENY'

# Application definition
INSTALLED_APPS = [
    # Django
    'django.contrib.contenttypes',
    'django.contrib.staticfiles',
    'django.contrib.messages',
    'django.contrib.sessions',
    'django.contrib.sites',
    'django.contrib.auth',
    'django.contrib.admin',
    'django.contrib.gis',

    # Signals project
    'signals.apps.email_integrations',
    'signals.apps.health',
    'signals.apps.signals',
    'signals.apps.api',
    'signals.apps.users',
    'signals.apps.sigmax',
    'signals.apps.dashboards',
    'signals.apps.feedback',
    'signals.apps.reporting',

    # WIP
    'signals.apps.search',

    # Third party
    'corsheaders',
    'datapunt_api',
    'django_celery_beat',
    'django_celery_results',
    'django_extensions',
    'django_filters',
    'djcelery_email',
    'imagekit',
    'raven.contrib.django.raven_compat',
    'rest_framework',
    'rest_framework_gis',
    'storages',
]

MIDDLEWARE = [
    'corsheaders.middleware.CorsMiddleware',
    'django.middleware.security.SecurityMiddleware',
    'django.contrib.sessions.middleware.SessionMiddleware',
    'django.middleware.common.CommonMiddleware',
    'django.middleware.csrf.CsrfViewMiddleware',
    'django.contrib.auth.middleware.AuthenticationMiddleware',
    'django.contrib.messages.middleware.MessageMiddleware',
    'django.contrib.sites.middleware.CurrentSiteMiddleware',
    'django.middleware.clickjacking.XFrameOptionsMiddleware',
    'authorization_django.authorization_middleware',
    'signals.apps.api.middleware.APIVersionHeaderMiddleware',
]

ROOT_URLCONF = 'signals.urls'
WSGI_APPLICATION = 'signals.wsgi.application'

TEMPLATES = [
    {
        'BACKEND': 'django.template.backends.django.DjangoTemplates',
        'DIRS': [],
        'APP_DIRS': True,
        'OPTIONS': {
            'context_processors': [
                'django.template.context_processors.debug',
                'django.template.context_processors.request',
                'django.contrib.auth.context_processors.auth',
                'django.contrib.messages.context_processors.messages',
            ]
        },
    }
]

# Database
DATABASE_OPTIONS = {
    LocationKey.docker: {
        'ENGINE': 'django.contrib.gis.db.backends.postgis',
        'NAME': os.getenv('DATABASE_NAME', 'signals'),
        'USER': os.getenv('DATABASE_USER', 'signals'),
        'PASSWORD': os.getenv('DATABASE_PASSWORD', 'insecure'),
        'HOST': 'database',
        'PORT': '5432',
    },
    LocationKey.local: {
        'ENGINE': 'django.contrib.gis.db.backends.postgis',
        'NAME': os.getenv('DATABASE_NAME', 'signals'),
        'USER': os.getenv('DATABASE_USER', 'signals'),
        'PASSWORD': os.getenv('DATABASE_PASSWORD', 'insecure'),
        'HOST': get_docker_host(),
        'PORT': '5409',
    },
    LocationKey.override: {
        'ENGINE': 'django.contrib.gis.db.backends.postgis',
        'NAME': os.getenv('DATABASE_NAME', 'signals'),
        'USER': os.getenv('DATABASE_USER', 'signals'),
        'PASSWORD': os.getenv('DATABASE_PASSWORD', 'insecure'),
        'HOST': os.getenv(OVERRIDE_HOST_ENV_VAR),
        'PORT': os.getenv(OVERRIDE_PORT_ENV_VAR, '5432'),
    },
}
DATABASES = {
    'default': DATABASE_OPTIONS[get_database_key()]
}

# Internationalization
LANGUAGE_CODE = 'nl-NL'
TIME_ZONE = 'Europe/Amsterdam'
USE_I18N = True
USE_L10N = True
USE_TZ = True
DATETIME_FORMAT = 'l d-m-Y, H:i'  # e.g. "Donderdag 06-09-2018, 13:56"

# Static files (CSS, JavaScript, Images) and media files
STATIC_URL = '/signals/static/'
STATIC_ROOT = os.path.join(os.path.dirname(os.path.dirname(BASE_DIR)), 'static')
MEDIA_URL = '/signals/media/'
MEDIA_ROOT = os.path.join(os.path.dirname(os.path.dirname(BASE_DIR)), 'media')

# Object store / Swift
if os.getenv('SWIFT_ENABLED', 'false') == 'true':
    DEFAULT_FILE_STORAGE = 'swift.storage.SwiftStorage'
    SWIFT_USERNAME = os.getenv('SWIFT_USERNAME')
    SWIFT_PASSWORD = os.getenv('SWIFT_PASSWORD')
    SWIFT_AUTH_URL = os.getenv('SWIFT_AUTH_URL')
    SWIFT_TENANT_ID = os.getenv('SWIFT_TENANT_ID')
    SWIFT_TENANT_NAME = os.getenv('SWIFT_TENANT_NAME')
    SWIFT_REGION_NAME = os.getenv('SWIFT_REGION_NAME')
    SWIFT_CONTAINER_NAME = os.getenv('SWIFT_CONTAINER_NAME')
    SWIFT_TEMP_URL_KEY = os.getenv('SWIFT_TEMP_URL_KEY')
    SWIFT_USE_TEMP_URLS = True

# Object store - Datawarehouse (DWH)
DWH_SWIFT_AUTH_URL = os.getenv('SWIFT_AUTH_URL')
DWH_SWIFT_USERNAME = os.getenv('DWH_SWIFT_USERNAME')
DWH_SWIFT_PASSWORD = os.getenv('DWH_SWIFT_PASSWORD')
DWH_SWIFT_TENANT_NAME = os.getenv('DWH_SWIFT_TENANT_NAME')
DWH_SWIFT_TENANT_ID = os.getenv('DWH_SWIFT_TENANT_ID')
DWH_SWIFT_REGION_NAME = os.getenv('SWIFT_REGION_NAME')
DWH_SWIFT_CONTAINER_NAME = os.getenv('DWH_SWIFT_CONTAINER_NAME')

DWH_MEDIA_ROOT = os.getenv('DWH_MEDIA_ROOT')

# Using `HEALTH_MODEL` for health check endpoint.
HEALTH_MODEL = 'signals.Signal'

HEALTH_DATA_SUB_CATEGORY_MINIMUM_COUNT = 76
HEALTH_DATA_MAIN_CATEGORY_MINIMUM_COUNT = 9

# The following JWKS data was obtained in the authz project :  jwkgen -create -alg ES256   # noqa
# This is a test public/private key def and added for testing .
JWKS_TEST_KEY = """
    {
        "keys": [
            {
                "kty": "EC",
                "key_ops": [
                    "verify",
                    "sign"
                ],
                "kid": "2aedafba-8170-4064-b704-ce92b7c89cc6",
                "crv": "P-256",
                "x": "6r8PYwqfZbq_QzoMA4tzJJsYUIIXdeyPA27qTgEJCDw=",
                "y": "Cf2clfAfFuuCB06NMfIat9ultkMyrMQO9Hd2H7O9ZVE=",
                "d": "N1vu0UQUp0vLfaNeM0EDbl4quvvL6m_ltjoAXXzkI3U="
            }
        ]
    }
"""

DATAPUNT_AUTHZ = {
    'JWKS': os.getenv('PUB_JWKS', JWKS_TEST_KEY),
    'ALWAYS_OK': False,
}

# Celery settings
RABBITMQ_USER = os.getenv('RABBITMQ_USER', 'signals')
RABBITMQ_PASSWORD = os.getenv('RABBITMQ_PASSWORD', 'insecure')
RABBITMQ_VHOST = os.getenv('RABBITMQ_VHOST', 'vhost')
RABBITMQ_HOST = os.getenv('RABBITMQ_HOST', 'rabbit' if in_docker() else 'localhost')

CELERY_BROKER_URL = os.getenv('CELERY_BROKER_URL',
                              f'amqp://{RABBITMQ_USER}:{RABBITMQ_PASSWORD}'
                              f'@{RABBITMQ_HOST}/{RABBITMQ_VHOST}')
CELERY_EMAIL_CHUNK_SIZE = 1
CELERY_RESULT_BACKEND = 'django-db'
CELERY_TASK_RESULT_EXPIRES = 604800  # 7 days in seconds (7*24*60*60)

# Celery Beat settings
CELERY_BEAT_SCHEDULER = 'django_celery_beat.schedulers:DatabaseScheduler'

CELERY_BEAT_SCHEDULE = {
    # SIG-1051
    'rebuild-elastic': {  # Run task every day at 07:00
        'task': 'signals.apps.search.tasks.rebuild_index',
        'schedule': crontab(minute='0', hour='7'),
    },
    # SIG-1456
    # 'save-csv-files-datawarehouse': {
    #     'task': 'signals.apps.signals.tasks.task_save_csv_files_datawarehouse',
    #     'schedule': crontab(hour=4),
    # },
    'sigmax-fail-stuck-sending-signals': {
        'task': 'signals.apps.sigmax.tasks.fail_stuck_sending_signals',
        'schedule': crontab(minute='*/15'),
    },
}

# E-mail settings for SMTP (SendGrid)
EMAIL_BACKEND = os.getenv('EMAIL_BACKEND', 'djcelery_email.backends.CeleryEmailBackend')
EMAIL_HOST = os.getenv('EMAIL_HOST')
EMAIL_HOST_USER = os.getenv('EMAIL_HOST_USER')
EMAIL_HOST_PASSWORD = os.getenv('EMAIL_HOST_PASSWORD')
EMAIL_PORT = os.getenv('EMAIL_PORT', 465)  # 465 fort SSL 587 for TLS
EMAIL_USE_TLS = os.getenv('EMAIL_USE_TLS', False)
if not EMAIL_USE_TLS:
    EMAIL_USE_SSL = os.getenv('EMAIL_USE_SSL', True)

# Email integration settings
EMAIL_INTEGRATIONS = dict(
    FLEX_HORECA=dict(
        RECIPIENT_LIST=[os.getenv('EMAIL_FLEX_HORECA_INTEGRATION_ADDRESS', None), ],
        APPLICABLE_RULES=dict(
            WEEKDAYS=os.getenv('EMAIL_FLEX_HORECA_WEEKDAYS', '5,6,7'),  # fri, sat, sun
            END_TIME=os.getenv('EMAIL_FLEX_HORECA_END_TIME', '04:00'),  # 04:00 o'clock
        )
    ),
    TOEZICHT_OR_NIEUW_WEST=dict(
        RECIPIENT_LIST=[os.getenv('EMAIL_TOEZICHT_OR_NIEUW_WEST_INTEGRATION_ADDRESS', None), ],
    ),
    VTH_NIEUW_WEST=dict(
        RECIPIENT_LIST=[os.getenv('EMAIL_VTH_NIEUW_WEST_INTEGRATION_ADDRESS', None), ],
    ),
)

NOREPLY = 'noreply@meldingen.amsterdam.nl'

# Django cache settings
CACHES = {
    'default': {
        'BACKEND': 'django.core.cache.backends.locmem.LocMemCache',
    }
}

# Sentry logging
RAVEN_CONFIG = {
    'dsn': os.getenv('SENTRY_RAVEN_DSN'),
}

# Django Logging settings
GELF_HOST: str = os.getenv('GELF_UDP_HOST', 'localhost')
GELF_PORT: int = int(os.getenv('GELF_UDP_PORT', '12201'))
LOGGING = {
    'version': 1,
    'disable_existing_loggers': False,
    'root': {
        'level': 'INFO',
        'handlers': ['console', 'gelf', 'sentry'],
    },
    'formatters': {
        'console': {
            'format': '%(asctime)s - %(name)s - %(levelname)s - %(message)s'
        }
    },
    'filters': {
        'static_fields': {
            '()': 'signals.utils.staticfieldfilter.StaticFieldFilter',
            'fields': {
                'project': 'SignalsAPI',
                'environment': 'Any',
                'hideme': 'True'
            },
        },
    },
    'handlers': {
        'console': {
            'level': 'INFO',
            'class': 'logging.StreamHandler',
            'formatter': 'console',
        },
        'sentry': {
            'level': 'WARNING',
            'class': 'raven.contrib.django.raven_compat.handlers.SentryHandler',
        },
        'gelf': {
            'class': 'graypy.GELFUDPHandler',
            'host': GELF_HOST,
            'port': GELF_PORT,
            'filters': ['static_fields'],
        }
    },
    'loggers': {
        'signals': {
            'level': 'WARNING',
            'handlers': ['console', 'gelf'],
            'propagate': True,
        },
        'django': {
            'level': 'ERROR',
            'handlers': ['console'],
            'propagate': True,
        },
        'raven': {
            'level': 'DEBUG',
            'handlers': ['console'],
            'propagate': False,
        },
        'sentry.errors': {
            'level': 'DEBUG',
            'handlers': ['console'],
            'propagate': False,
        },

        # Debug all batch jobs
        'doc': {
            'level': 'INFO',
            'handlers': ['console'],
            'propagate': False,
        },
        'index': {
            'level': 'INFO',
            'handlers': ['console'],
            'propagate': False,
        },
        'search': {
            'level': 'ERROR',
            'handlers': ['console'],
            'propagate': False,
        },
        'elasticsearch': {
            'level': 'ERROR',
            'handlers': ['console'],
            'propagate': False,
        },
        'urllib3': {
            'level': 'ERROR',
            'handlers': ['console'],
            'propagate': False,
        },
        'factory.containers': {
            'level': 'INFO',
            'handlers': ['console'],
            'propagate': False,
        },
        'factory.generate': {
            'handlers': ['console'],
            'level': 'INFO',
            'propagate': False,
        },
        'requests.packages.urllib3.connectionpool': {
            'level': 'ERROR',
            'handlers': ['console'],
            'propagate': False,
        },
        'signals.apps.reporting.management.commands.dump_horeca_csv_files': {
            'level': 'DEBUG',
            'handlers': ['console'],
            'propagate': False,
        },

        # Log all unhandled exceptions
        'django.request': {
            'level': 'ERROR',
            'handlers': ['console'],
            'propagate': False,
        },
    },
}

# Django REST framework settings
REST_FRAMEWORK = dict(
    PAGE_SIZE=100,
    MAX_PAGINATE_BY=100,
    UNAUTHENTICATED_USER={},
    UNAUTHENTICATED_TOKEN={},
    DEFAULT_AUTHENTICATION_CLASSES=(
        # 'signals.auth.backend.JWTAuthBackend',
        # 'rest_framework.authentication.BasicAuthentication',
        # 'rest_framework.authentication.SessionAuthentication',
    ),
    DEFAULT_PAGINATION_CLASS=(
        'datapunt_api.pagination.HALPagination',
    ),
    DEFAULT_RENDERER_CLASSES=(
        'rest_framework.renderers.JSONRenderer',
        'rest_framework.renderers.BrowsableAPIRenderer',
    ),
    DEFAULT_FILTER_BACKENDS=(
        # 'rest_framework.filters.SearchFilter',
        # 'rest_framework.filters.OrderingFilter',
        'django_filters.rest_framework.DjangoFilterBackend',
    ),
    COERCE_DECIMAL_TO_STRING=True,
    DEFAULT_THROTTLE_CLASSES=(
        # Currently no default throttle class
        # 'signals.throttling.NoUserRateThrottle',
    ),
    DEFAULT_THROTTLE_RATES={
        # 'nouser': '5/hour',
        'nouser': '60/hour'
    },
    DEFAULT_VERSIONING_CLASS='rest_framework.versioning.NamespaceVersioning',
    DEFAULT_VERSION='v0',
    ALLOWED_VERSIONS=API_VERSIONS.keys(),
)

# Swagger settings
DATAPUNT_API_URL = os.getenv('DATAPUNT_API_URL', 'https://api.data.amsterdam.nl/')
SWAGGER_SETTINGS = {
    'USE_SESSION_AUTH': False,
    'SECURITY_DEFINITIONS': {
        'Signals API - Swagger': {
            'type': 'oauth2',
            'authorizationUrl': '{url}oauth2/authorize'.format(url=DATAPUNT_API_URL),
            'flow': 'implicit',
            'scopes': {
                'SIG/ALL': 'Signals alle authorizaties',
            }
        }
    },
    'OAUTH2_CONFIG': {
        'clientId': 'swagger-ui',
        #  'clientSecret': 'yourAppClientSecret',
        'appName': 'Signal Swagger UI',
    },
}

# Sigmax settings
SIGMAX_AUTH_TOKEN = os.getenv('SIGMAX_AUTH_TOKEN', None)
SIGMAX_SERVER = os.getenv('SIGMAX_SERVER', None)
SIGMAX_SEND_FAIL_TIMEOUT_MINUTES = os.getenv('SIGMAX_SEND_FAIL_TIMEOUT_MINUTES', 60*24)  # noqa Default is 24hrs.

# SIG-884
SIGNAL_MIN_NUMBER_OF_CHILDREN = 2
SIGNAL_MAX_NUMBER_OF_CHILDREN = 3

# SIG-1017
FEEDBACK_ENV_FE_MAPPING = {
    'LOCAL': 'http://dummy_link',
    'ACCEPTANCE': 'https://acc.meldingen.amsterdam.nl',
    'PRODUCTION': 'https://meldingen.amsterdam.nl',
}

ML_TOOL_ENDPOINT = os.getenv('SIGNALS_ML_TOOL_ENDPOINT', 'https://api.data.amsterdam.nl/signals_mltool')  # noqa

# Search settings
SEARCH = {
    'PAGE_SIZE': 500,
    'CONNECTION': {
        'URL': 'elastic-index.service.consul:9200',
        'INDEX': 'sia_signals',
    },
}

FEATURE_FLAGS = {
<<<<<<< HEAD
    'API_VALIDATE_EXTRA_PROPERTIES': False,
    'API_SEARCH_ENABLED': True,
    'SEARCH_BUILD_INDEX': True,
=======
   'API_VALIDATE_EXTRA_PROPERTIES': True,
>>>>>>> b0fff77e
}<|MERGE_RESOLUTION|>--- conflicted
+++ resolved
@@ -503,11 +503,7 @@
 }
 
 FEATURE_FLAGS = {
-<<<<<<< HEAD
-    'API_VALIDATE_EXTRA_PROPERTIES': False,
+    'API_VALIDATE_EXTRA_PROPERTIES': True,
     'API_SEARCH_ENABLED': True,
     'SEARCH_BUILD_INDEX': True,
-=======
-   'API_VALIDATE_EXTRA_PROPERTIES': True,
->>>>>>> b0fff77e
 }